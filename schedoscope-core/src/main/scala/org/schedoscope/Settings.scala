--- conflicted
+++ resolved
@@ -15,385 +15,13 @@
  */
 package org.schedoscope
 
-import java.net.URLClassLoader
-import java.nio.file.Paths
-import java.util.Calendar
-import java.util.concurrent.TimeUnit
-import akka.actor.{ ActorSystem, ExtendedActorSystem, Extension, ExtensionId, ExtensionIdProvider }
-import com.typesafe.config.Config
-import org.apache.hadoop.conf.Configuration
-import org.apache.hadoop.fs.Path
-import org.apache.hadoop.security.UserGroupInformation
-import org.apache.hadoop.yarn.conf.YarnConfiguration
-import org.schedoscope.dsl.Parameter.p
-import org.schedoscope.dsl.transformations.Transformation
-import org.schedoscope.dsl.views.DateParameterizationUtils
-import org.schedoscope.dsl.views.ViewUrlParser.ParsedViewAugmentor
-import org.schedoscope.scheduler.driver.Driver
-import org.schedoscope.scheduler.driver.FileSystemDriver.fileSystem
-import scala.Array.canBuildFrom
-import scala.collection.JavaConversions._
-import scala.collection.mutable.HashMap
-import scala.concurrent.duration.Duration
-<<<<<<< HEAD
 import org.schedoscope.conf.SchedoscopeSettings
- 
-=======
 
-/**
- * The Settings class keeps all settings for Schedoscope. It is a singelton accessible through
- * the companion object's apply() method.
- *
- * Configuration is based on TypeSafe config. For an explanation of the different
- * configuration settings, please refer to src/main/resources/reference.conf
- *
- */
-class SchedoscopeSettings(val config: Config) extends Extension {
+import akka.actor.ActorSystem
+import akka.actor.ExtendedActorSystem
+import akka.actor.ExtensionId
+import akka.actor.ExtensionIdProvider
 
-  private val driverSettings: HashMap[String, DriverSettings] = HashMap[String, DriverSettings]()
-
-  /**
-   * The configured Schedoscope environment
-   */
-  lazy val env = config.getString("schedoscope.app.environment")
-
-  /**
-   * The configured earliest day for DateParamterization logic
-   */
-  lazy val earliestDay = {
-    val conf = config.getString("schedoscope.scheduler.earliestDay")
-    val Array(year, month, day) = conf.split("-")
-    DateParameterizationUtils.parametersToDay(p(year), p(month), p(day))
-  }
-
-  /**
-   * The configured latest, i.e., current day for DateParamterization logic
-   */
-  def latestDay = {
-    val conf = config.getString("schedoscope.scheduler.latestDay")
-    if (conf == "now") {
-      val now = Calendar.getInstance()
-      now.set(Calendar.HOUR_OF_DAY, 0)
-      now.set(Calendar.MINUTE, 0)
-      now.set(Calendar.SECOND, 0)
-      now.set(Calendar.MILLISECOND, 0)
-      now
-    } else {
-      val Array(year, month, day) = conf.split("-")
-      DateParameterizationUtils.parametersToDay(p(year), p(month), p(day))
-    }
-  }
-
-  /**
-   * The configured host of the Schedoscope web service (for calling via the SchedoscopeRestClient).
-   */
-  lazy val host = config.getString("schedoscope.webservice.host")
-
-  /**
-   * The configured post of the Schedoscope web service (for both web service and client)
-   */
-  lazy val port = config.getInt("schedoscope.webservice.port")
-
-  /**
-   * Configured directory for storing static web service resource data for Schedoscope web service
-   */
-  lazy val webResourcesDirectory = config.getString("schedoscope.webservice.resourceDirectory")
-
-  /**
-   * Configured actors for Schedoscope web service.
-   */
-  lazy val restApiConcurrency = config.getInt("schedoscope.webservice.concurrency")
-
-  /**
-   * Configured JDBC URL to the Hive server
-   */
-  lazy val jdbcUrl = config.getString("schedoscope.metastore.jdbcUrl")
-
-  /**
-   * Configured kerberos principal.
-   */
-  lazy val kerberosPrincipal = config.getString("schedoscope.kerberos.principal")
-
-  /**
-   * Configured Thrift metastore URI.
-   */
-  lazy val metastoreUri = config.getString("schedoscope.metastore.metastoreUri")
-
-  /**
-   * Configured view augmentor class for postprocessing of views after URL parsing
-   */
-  lazy val parsedViewAugmentorClass = config.getString("schedoscope.app.parsedViewAugmentorClass")
-
-  /**
-   * An instance of the view augmentor class
-   */
-  lazy val viewAugmentor = Class.forName(parsedViewAugmentorClass).newInstance().asInstanceOf[ParsedViewAugmentor]
-
-  /**
-   * The subconfigurations of the configured transformation types.
-   */
-  lazy val availableTransformations = config.getObject("schedoscope.transformations")
-
-  /**
-   * A suitable hadoop config to use
-   */
-  lazy val hadoopConf = {
-    val conf = new Configuration(true)
-    if (conf.get("fs.defaultFS") == null)
-      conf.set("fs.defaultFS", config.getString("schedoscope.hadoop.nameNode"))
-    conf
-  }
-
-  /**
-   * The configured HDFS namenode. The Hadoop default takes precendence.
-   */
-  lazy val nameNode = hadoopConf.get("fs.defaultFS")
-
-  /**
-   * The URI of the HDFS.
-   */
-  lazy val hdfs = config.getString("schedoscope.hadoop.hdfs")
-
-  /**
-   * Configuration trigger whether versioning transformation is enabled.
-   */
-  lazy val transformationVersioning = config.getBoolean("schedoscope.versioning.transformations")
-
-  /**
-   * Return the resource manager or job tracker equivalent. The Hadoop configuration takes precendence.
-   */
-  lazy val jobTrackerOrResourceManager = {
-    val yarnConf = new YarnConfiguration(hadoopConf)
-    if (yarnConf.get("yarn.resourcemanager.address") == null)
-      config.getString("schedoscope.hadoop.resourceManager")
-    else
-      yarnConf.get("yarn.resourcemanager.address")
-  }
-
-  /**
-   * The configured timeout for filesystem operations.
-   */
-  lazy val filesystemTimeout = getDriverSettings("filesystem").timeout
-
-  /**
-   * The configured timeout for schema / metastore operations.
-   */
-  lazy val schemaTimeout = Duration.create(config.getDuration("schedoscope.scheduler.timeouts.schema", TimeUnit.SECONDS), TimeUnit.SECONDS)
-
-  /**
-   * Timeout for completion of scheduling commands
-   */
-  lazy val schedulingCommandTimeout = Duration.create(config.getDuration("schedoscope.scheduler.timeouts.schedulingCommand", TimeUnit.SECONDS), TimeUnit.SECONDS)
-
-  /**
-   * The configured timeout for Schedoscope web service calls.
-   */
-  lazy val webserviceTimeout =
-    Duration.create(config.getDuration("schedoscope.scheduler.timeouts.schedulingCommand", TimeUnit.MILLISECONDS),
-      TimeUnit.MILLISECONDS)
-
-  /**
-   * The configured number of retries before a view enters failed state.
-   */
-  lazy val retries = config.getInt("schedoscope.action.retry")
-
-  /**
-   * Number of parallel threads to access the metastore
-   */
-  lazy val metastoreConcurrency = config.getInt("schedoscope.metastore.concurrency")
-
-  /**
-   * Number of partitions to write in batch to the metatatore
-   */
-  lazy val metastoreWriteBatchSize = config.getInt("schedoscope.metastore.writeBatchSize")
-
-  /**
-   * Number of partitions to read in batch to the metatatore
-   */
-  lazy val metastoreReadBatchSize = config.getInt("schedoscope.metastore.readBatchSize")
-
-  /**
-   * A salt to use when anonymizing fields during export
-   */
-  lazy val exportSalt = config.getString("schedoscope.export.salt")
-
-  /**
-   * Number of reducers to use for JDBC export.
-   */
-  lazy val jdbcExportNumReducers = config.getInt("schedoscope.export.jdbc.numberOfReducers")
-
-  /**
-   * Size of insert batches for JDBC export.
-   */
-  lazy val jdbcExportBatchSize = config.getInt("schedoscope.export.jdbc.insertBatchSize")
-
-  /**
-   * Storage engine to use for JDBC export where relevant (MySQL so far).
-   */
-  lazy val jdbcStorageEngine = config.getString("schedoscope.export.jdbc.storageEngine")
-
-  /**
-   * Number of reducers to use for Redis export.
-   */
-  lazy val redisExportNumReducers = config.getInt("schedoscope.export.redis.numberOfReducers")
-
-  /**
-   * Use pipeline mode for writing to redis or not.
-   */
-  lazy val redisExportUsesPipelineMode = config.getBoolean("schedoscope.export.redis.usePipelineMode")
-
-  /**
-   * Size of insert batches for Redis export (only pipeline mode)
-   */
-  lazy val redisExportBatchSize = config.getInt("schedoscope.export.redis.insertBatchSize")
-
-  /**
-   * Number of reducers to use for Redis export.
-   */
-  lazy val kafkaExportNumReducers = config.getInt("schedoscope.export.kafka.numberOfReducers")
-
-  /**
-   * Port of Metascope web service.
-   */
-  lazy val metascopePort = config.getInt("schedoscope.metascope.port")
-
-  /**
-   * Authentication method used for Metascope. Possible options: ['simple', 'ldap']
-   */
-  lazy val metascopeAuthMethod = config.getString("schedoscope.metascope.auth.authentication")
-
-  /**
-   * LDAP URL used for LDAP Authentication
-   */
-  lazy val metascopeLdapUrl = config.getString("schedoscope.metascope.auth.ldap.url")
-
-  /**
-   * LDAP manager distinguished name
-   */
-  lazy val metascopeLdapManagerDn = config.getString("schedoscope.metascope.auth.ldap.managerDn")
-
-  /**
-   * LDAP manager password
-   */
-  lazy val metascopeLdapManagerPw = config.getString("schedoscope.metascope.auth.ldap.managerPassword")
-
-  /**
-   * LDAP user distinguished name
-   */
-  lazy val metascopeLdapUserDn = config.getString("schedoscope.metascope.auth.ldap.userDnPattern")
-
-  /**
-   * LDAP group search base string
-   */
-  lazy val metascopeLdapGroupSearchBase = config.getString("schedoscope.metascope.auth.ldap.groupSearchBase")
-
-  /**
-   * Allowed LDAP groups (users) which can access Metascope
-   */
-  lazy val metascopeLdapAllowedGroups = config.getString("schedoscope.metascope.auth.ldap.allowedGroups")
-
-  /**
-   * User in the specified admin groups have Metascope admin permissions
-   */
-  lazy val metascopeLdapAdminGroups = config.getString("schedoscope.metascope.auth.ldap.adminGroups")
-
-  /**
-   * URL to metadata repository
-   */
-  lazy val metascopeRepositoryUrl = config.getString("schedoscope.metascope.repository.url")
-
-  /**
-   * User to access the metadata repository
-   */
-  lazy val metascopeRepositoryUser = config.getString("schedoscope.metascope.repository.user")
-
-  /**
-   * Password for the user used to access the metadata repository
-   */
-  lazy val metascopeRepositoryPw = config.getString("schedoscope.metascope.repository.password")
-
-  /**
-   * SQL Dialect for the specified database
-   */
-  lazy val metascopeRepositoryDialect = config.getString("schedoscope.metascope.repository.dialect")
-
-  /**
-   * URL to Solr instance
-   */
-  lazy val metascopeSolrUrl = config.getString("schedoscope.metascope.solr.url")
-
-  /**
-   * Location of the Metascope log file
-   */
-  lazy val metascopeLoggingFile = config.getString("schedoscope.metascope.logging.logfile")
-
-  /**
-   * Logging level of Metascope
-   */
-  lazy val metascopeLoggingLevel = config.getString("schedoscope.metascope.logging.loglevel")
-
-  /**
-   * A user group information object ready to use for kerberized interactions.
-   */
-  def userGroupInformation = {
-    UserGroupInformation.setConfiguration(hadoopConf)
-    val ugi = UserGroupInformation.getCurrentUser()
-    ugi.setAuthenticationMethod(UserGroupInformation.AuthenticationMethod.KERBEROS)
-    ugi.reloginFromKeytab();
-    ugi
-  }
-
-  /**
-   * Returns driver-specific settings from the configuration
-   *
-   * @param d  driver to retrieve the settings for
-   * @return the driver settings
-   */
-  def getDriverSettings(d: Any with Driver[_]): DriverSettings = {
-    getDriverSettings(d.transformationName)
-  }
-
-  /**
-   * Returns driver-specific settings from the configuration by transformation type
-   *
-   * @param t transformation type whose settings are of interest
-   * @return the driver settings
-   */
-  def getDriverSettings[T <: Transformation](t: T): DriverSettings = {
-    val name = t.getClass.getSimpleName.toLowerCase.replaceAll("transformation", "").replaceAll("\\$", "")
-    getDriverSettings(name)
-  }
-
-  /**
-   * Returns driver-specific settings by transformation type name
-   *
-   * @param transformationName the name of the transformation type (e.g. mapreduce)
-   * @return the driver settings
-   */
-  def getDriverSettings(transformationName: String): DriverSettings = {
-    if (!driverSettings.contains(transformationName)) {
-      val confName = "schedoscope.transformations." + transformationName
-      driverSettings.put(transformationName, new DriverSettings(config.getConfig(confName), transformationName))
-    }
-
-    driverSettings(transformationName)
-  }
-
-  /**
-   * Retrieve a setting  for a transformation type
-   *
-   * @param transformationName the name of the transformation type (e.g. mapreduce)
-   * @param n	the name of the setting for transformationName
-   * @return the setting's value as a string
-   */
-  def getTransformationSetting(transformationName: String, n: String) = {
-    val confName = s"schedoscope.transformations.${transformationName}.transformation.${n}"
-    config.getString(confName)
-  }
-
-}
-
->>>>>>> f4f233f7
 /**
  * Companion object for settings
  */
