/**
 * Copyright 2015 Otto (GmbH & Co KG)
 *
 * Licensed under the Apache License, Version 2.0 (the "License");
 * you may not use this file except in compliance with the License.
 * You may obtain a copy of the License at
 *
 * http://www.apache.org/licenses/LICENSE-2.0
 *
 * Unless required by applicable law or agreed to in writing, software
 * distributed under the License is distributed on an "AS IS" BASIS,
 * WITHOUT WARRANTIES OR CONDITIONS OF ANY KIND, either express or implied.
 * See the License for the specific language governing permissions and
 * limitations under the License.
 */
package org.schedoscope.test

import java.util.Date
import scala.reflect.ClassTag
import scala.Array.canBuildFrom
import org.schedoscope.dsl.Structure
import org.schedoscope.dsl.View
import java.text.SimpleDateFormat
<<<<<<< HEAD
import org.json4s.jackson.JsonMethods._
import org.json4s._
import org.slf4j.Logger
import org.slf4j.LoggerFactory
import org.schedoscope.dsl.Field
import org.schedoscope.dsl.FieldLike
=======
import org.schedoscope.dsl.storageformats._

>>>>>>> 4f4eab69
object ViewSerDe {
	val logger = LoggerFactory.getLogger("gna")

			def serialize(v: View with rows): String = {
		v.storageFormat match {
		case tf: TextFile => {
			val fterm = if (tf.fieldTerminator == null) "\t" else tf.fieldTerminator.replaceAll("\\\\t", "\t")
					val lterm = if (tf.lineTerminator == null) "\n" else tf.lineTerminator.replaceAll("\\\\n", "\n")
					v.rs.map(row =>
					v.fields.map(cell => {
						serializeCell(row(cell.n), false, tf)
					}).mkString(fterm))
					.mkString(lterm)
		}
		case _ => throw new RuntimeException("Can only serialize views stored as textfile")
		}
	}

	private def serializeCell(c: Any, inList: Boolean, format: TextFile): String = {
		c match {
		case null => { "\\N" }
		case s: Structure with values => { s.fields.map(f => serializeCell(s.fs(f.n), false, format)).mkString(if (inList) format.mapKeyTerminator else format.collectionItemTerminator) }
		case l: List[_] => { l.map(e => serializeCell(e, true, format)).mkString(format.collectionItemTerminator) }
		case m: Map[_, _] => { m.map(e => serializeCell(e._1, false, format) + format.mapKeyTerminator + serializeCell(e._2, false, format)).mkString(format.collectionItemTerminator) }
		case d: Date => new SimpleDateFormat("yyyy-MM-dd'T'HH:mm:ss.SSSXXX").format(d)
		case _ => { c.toString }
		}
	}

<<<<<<< HEAD
=======
  private def serializeCell(c: Any, inList: Boolean, format: TextFile): String = {
    c match {
      case null                     => { "\\N" }
      case s: Structure with values => { s.fields.map(f => serializeCell(s.fs(f.n), false, format)).mkString(if (inList) format.mapKeyTerminator else format.collectionItemTerminator) }
      case l: List[_]               => { l.map(e => serializeCell(e, true, format)).mkString(format.collectionItemTerminator) }
      case m: Map[_, _]             => { m.map(e => serializeCell(e._1, false, format) + format.mapKeyTerminator + serializeCell(e._2, false, format)).mkString(format.collectionItemTerminator) }
      case d: Date                  => new SimpleDateFormat("yyyy-MM-dd'T'HH:mm:ss.SSSXXX").format(d)
      case _                        => { c.toString }
    }
  }
>>>>>>> 4f4eab69

	def deserializeField[T](t: Manifest[T], v: String): Any = {  	
		if (v == null || "null".equals(v)) {
			return v
		}
		if (t == manifest[Int])
			v.asInstanceOf[String].toInt
		else if (t == manifest[Long])
			v.asInstanceOf[String].toLong
		else if (t == manifest[Byte])
			v.asInstanceOf[String].toByte
		else if (t == manifest[Boolean])
			v.asInstanceOf[String].toBoolean
		else if (t == manifest[Double])
			v.asInstanceOf[String].toDouble
		else if (t == manifest[Float])
			v.asInstanceOf[String].toFloat
		else if (t == manifest[String])
			v.asInstanceOf[String]
		else if (t == manifest[Date])
			v.asInstanceOf[String] // TODO: parse date?
		else if (classOf[Structure].isAssignableFrom(t.runtimeClass)) {
			// Structures are given like [FieldValue1,FieldValue2,...]
						// Maps are given las json
				implicit val format = DefaultFormats
				val parsed = parse(v.toString())
			   parsed.extract[Map[String,_]  ]
			} else if (t.runtimeClass == classOf[List[_]]) {
				// Lists are given like [el1, el2, ...]
				implicit val format = DefaultFormats
				val parsed = parse(v.toString())
				parsed.extract[List[_]]
			} else if (t.runtimeClass == classOf[Map[_, _]]) {
				// Maps are given las json
				implicit val format = DefaultFormats
				val parsed = parse(v.toString())
			   parsed.extract[Map[String,_]]
			} else throw new RuntimeException("Could not deserialize field of type " + t + " with value " + v)
	}
	
	
	
}<|MERGE_RESOLUTION|>--- conflicted
+++ resolved
@@ -21,17 +21,16 @@
 import org.schedoscope.dsl.Structure
 import org.schedoscope.dsl.View
 import java.text.SimpleDateFormat
-<<<<<<< HEAD
 import org.json4s.jackson.JsonMethods._
 import org.json4s._
 import org.slf4j.Logger
 import org.slf4j.LoggerFactory
 import org.schedoscope.dsl.Field
 import org.schedoscope.dsl.FieldLike
-=======
+
 import org.schedoscope.dsl.storageformats._
 
->>>>>>> 4f4eab69
+
 object ViewSerDe {
 	val logger = LoggerFactory.getLogger("gna")
 
@@ -50,30 +49,7 @@
 		}
 	}
 
-	private def serializeCell(c: Any, inList: Boolean, format: TextFile): String = {
-		c match {
-		case null => { "\\N" }
-		case s: Structure with values => { s.fields.map(f => serializeCell(s.fs(f.n), false, format)).mkString(if (inList) format.mapKeyTerminator else format.collectionItemTerminator) }
-		case l: List[_] => { l.map(e => serializeCell(e, true, format)).mkString(format.collectionItemTerminator) }
-		case m: Map[_, _] => { m.map(e => serializeCell(e._1, false, format) + format.mapKeyTerminator + serializeCell(e._2, false, format)).mkString(format.collectionItemTerminator) }
-		case d: Date => new SimpleDateFormat("yyyy-MM-dd'T'HH:mm:ss.SSSXXX").format(d)
-		case _ => { c.toString }
-		}
-	}
 
-<<<<<<< HEAD
-=======
-  private def serializeCell(c: Any, inList: Boolean, format: TextFile): String = {
-    c match {
-      case null                     => { "\\N" }
-      case s: Structure with values => { s.fields.map(f => serializeCell(s.fs(f.n), false, format)).mkString(if (inList) format.mapKeyTerminator else format.collectionItemTerminator) }
-      case l: List[_]               => { l.map(e => serializeCell(e, true, format)).mkString(format.collectionItemTerminator) }
-      case m: Map[_, _]             => { m.map(e => serializeCell(e._1, false, format) + format.mapKeyTerminator + serializeCell(e._2, false, format)).mkString(format.collectionItemTerminator) }
-      case d: Date                  => new SimpleDateFormat("yyyy-MM-dd'T'HH:mm:ss.SSSXXX").format(d)
-      case _                        => { c.toString }
-    }
-  }
->>>>>>> 4f4eab69
 
 	def deserializeField[T](t: Manifest[T], v: String): Any = {  	
 		if (v == null || "null".equals(v)) {
@@ -116,4 +92,18 @@
 	
 	
 	
+
+
+  private def serializeCell(c: Any, inList: Boolean, format: TextFile): String = {
+    c match {
+      case null                     => { "\\N" }
+      case s: Structure with values => { s.fields.map(f => serializeCell(s.fs(f.n), false, format)).mkString(if (inList) format.mapKeyTerminator else format.collectionItemTerminator) }
+      case l: List[_]               => { l.map(e => serializeCell(e, true, format)).mkString(format.collectionItemTerminator) }
+      case m: Map[_, _]             => { m.map(e => serializeCell(e._1, false, format) + format.mapKeyTerminator + serializeCell(e._2, false, format)).mkString(format.collectionItemTerminator) }
+      case d: Date                  => new SimpleDateFormat("yyyy-MM-dd'T'HH:mm:ss.SSSXXX").format(d)
+      case _                        => { c.toString }
+    }
+  }
+
+
 }