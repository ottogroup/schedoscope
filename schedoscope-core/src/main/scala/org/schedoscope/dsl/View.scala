/**
  * Copyright 2015 Otto (GmbH & Co KG)
  *
  * Licensed under the Apache License, Version 2.0 (the "License");
  * you may not use this file except in compliance with the License.
  * You may obtain a copy of the License at
  *
  * http://www.apache.org/licenses/LICENSE-2.0
  *
  * Unless required by applicable law or agreed to in writing, software
  * distributed under the License is distributed on an "AS IS" BASIS,
  * WITHOUT WARRANTIES OR CONDITIONS OF ANY KIND, either express or implied.
  * See the License for the specific language governing permissions and
  * limitations under the License.
  */
package org.schedoscope.dsl

import com.openpojo.reflection.impl.PojoClassFactory
import org.schedoscope.Schedoscope
import org.schedoscope.dsl.storageformats._
import org.schedoscope.dsl.transformations.{NoOp, SeqTransformation, Transformation}
import org.schedoscope.dsl.views.ViewUrlParser
import org.schedoscope.dsl.views.ViewUrlParser.{ParsedView, ParsedViewAugmentor}
import org.schedoscope.test.WritableView

import scala.Array.canBuildFrom
import scala.collection.JavaConversions.asScalaBuffer
import scala.collection.mutable.{HashMap, HashSet, ListBuffer}
import scala.language.{existentials, implicitConversions}

/**
  * Base class for all view definitions. Provides all features of structures and view DSLs.
  */
abstract class View extends Structure with ViewDsl with DelayedInit {

  /**
    * The rank of the view. Views without dependencies are of Rank 0, all others are one rank higher than the
    * of biggest rank of their dependencies
    */
  lazy val rank: Int = {
    val ds = dependencies
    if (ds.isEmpty)
      0
    else
      ds.map {
        _.rank
      }.max + 1
  }
  val isExternal = false
  val suffixPartitions = new HashSet[Parameter[_]]()
  private val deferredDependencies = ListBuffer[() => Seq[View]]()
  /**
    * Pluggable builder function that returns the name of the module the view belongs to.
    * The default implemementation returns the view's package in database-friendly lower-case underscore format, replacing all . with _.
    */
  override var moduleNameBuilder = () => lowerCasePackageName.replaceAll("[.]", "_")
  /**
    * Pluggable builder function that returns the database name for the view given an environment.
    * The default implementation prepends the environment to the result of moduleNameBuilder with an underscore.
    */
  override var dbNameBuilder = (env: String) => env.toLowerCase() + "_" + moduleNameBuilder()
  /**
    * Pluggable builder function that returns the table name for the view given an environment.
    * The default implementation appends the view's name n to the result of dbNameBuilder.
    */
  override var tableNameBuilder = (env: String) => dbNameBuilder(env) + "." + n
  /**
    * Pluggable builder function that returns the HDFS path representing the database of the view given an environment.
    * The default implementation does this by building a path from the lower-case-underscore format of
    * moduleNameBuilder, replacing _ with / and prepending /hdp/dev/ for the default dev environment.
    */
<<<<<<< HEAD
  override var dbPathBuilder = (env: String) => ("_hdp_" + env.toLowerCase() + "_" + moduleNameBuilder().replaceFirst("app", "applications")).replaceAll("_", "/")
=======
  override var dbPathBuilder = (env: String) => Schedoscope.settings.viewDataHdfsRoot + "/" + env.toLowerCase() + "/" + (moduleNameBuilder().replaceFirst("app", "applications")).replaceAll("_", "/")

  def dbPath = dbPathBuilder(env)

>>>>>>> 2b5f1707
  /**
    * Pluggable builder function that returns the HDFS path to the table the view belongs to.
    * The default implementation does this by joining dbPathBuilder and n. The latter will
    * be surrounded by additionalStoragePathPrefix and additionalStoragePathSuffix, if set.
    */
  override var tablePathBuilder = (env: String) => dbPathBuilder(env) +
    (if (additionalStoragePathPrefix.isDefined) "/" + additionalStoragePathPrefix.get else "") +
    "/" +
    n +
    (if (additionalStoragePathSuffix.isDefined) "/" + additionalStoragePathSuffix.get else "")
  /**
    * Pluggable builder function that returns the relative partition path for the view. By default,
    * this is the standard Hive /partitionColumn=value/... pattern.
    */
  override var partitionPathBuilder = () => partitionSpec
  /**
    * Pluggable builder function that returns the full HDFS path to the partition represented by the view.
    * The default implementation concatenates the output of tablePathBuilder and partitionPathBuilder for
    * this purpose.
    */
  override var fullPathBuilder = (env: String) => tablePathBuilder(env) + partitionPathBuilder()
  /**
    * Pluggable builder function returning a path prefix of where Avro schemas can be found in HDFS.
    * By default, this is hdfs:///hdp/$\{env\}/global/datadictionary/schema/avro
    */
  override var avroSchemaPathPrefixBuilder = (env: String) => s"hdfs:///hdp/${env}/global/datadictionary/schema/avro"
  /**
    * The view's environment.
    */
  var env = "dev"
  var storageFormat: StorageFormat = TextFile()
  var additionalStoragePathPrefix: Option[String] = None
  var additionalStoragePathSuffix: Option[String] = None
  var registeredTransformation: () => Transformation = () => NoOp()
  var registeredExports: List[() => Transformation] = List()
  var isMaterializeOnce = false

  override def toString() = urlPath

  /**
    * The URL path syntax identifying the present view.
    */
  def urlPath = s"${urlPathPrefix}/${partitionValues(false).mkString("/")}"

  /**
    * The package and view class prefix of the URL syntax representing the present view
    */
  def urlPathPrefix = s"${lowerCasePackageName}/${namingBase.replaceAll("[^a-zA-Z0-9]", "")}"

  def lowerCasePackageName = Named.camelToLowerUnderscore(getClass.getPackage.getName)

  /**
    * Returns a list of partition values in order the parameter weights. Such lists are necessary for communicating with the metastore.
    */
  def partitionValues(ignoreSuffixPartitions: Boolean = true) =
  (if (ignoreSuffixPartitions)
    partitionParameters
  else
    parameters).map(p => p.v.getOrElse("").toString).toList

  /**
    * Returns all parameters that are not suffix parameters (i.e., real partitioning parameters) of the present view
    * in ascending order of their weight.
    */
  def partitionParameters = parameters
    .filter { p => isPartition(p) && !isSuffixPartition(p) }

  override def n =
    if (!hasSuffixPartitions)
      nWithoutPartitioningSuffix
    else
      nWithoutPartitioningSuffix + "_" + suffixPartitionParameters.map { p => p.v.get }.mkString("_").toLowerCase()

  def nWithoutPartitioningSuffix = super.n

  /**
    * Are there any parameters implemented as table name suffixes?
    */
  def hasSuffixPartitions = !suffixPartitions.isEmpty

  def suffixPartitionParameters = parameters
    .filter { p => isPartition(p) && isSuffixPartition(p) }

  /**
    * Returns true if the passed parameter is a paritioning parameter of the view.
    */
  def isPartition(p: Parameter[_]) = parameters.contains(p)

  /**
    * Checks wether a given parameter is implemented using a table name suffix.
    */
  def isSuffixPartition(p: Parameter[_]) = suffixPartitions.contains(p)

  def module = moduleNameBuilder()

  def dbName = dbNameBuilder(env)

  def tableName = tableNameBuilder(env)

  def dbPath = dbPathBuilder(env)

  def tablePath = tablePathBuilder(env)

  def partitionPath = partitionPathBuilder()

  def fullPath = fullPathBuilder(env)

  def avroSchemaPathPrefix = avroSchemaPathPrefixBuilder(env)

  /**
    * Returns true if the present view is partitionend.
    */
  def isPartitioned() = partitionParameters.nonEmpty

  /**
    * Returns the Hive partition pattern (/partitionColumns=value/...) for the present view observing order weight.
    */
  def partitionSpec = "/" + partitionParameters.map(p => s"${p.n}=${p.v.getOrElse("")}").mkString("/")

  def asTableSuffix[P <: Parameter[_]](p: P): P = {
    suffixPartitions.add(p)
    p
  }

  /**
    * Add a dependency to the given view. This is done with an anonymous function returning a view the
    * current view depends on. This function is returned so that it can be assigned to variables for further reference.
    */
  def dependsOn[V <: View : Manifest](df: () => V) = {
    val dsf = () => List(View.register(this.env, df()))

    dependsOn(dsf)

    () => dsf().head
  }

  /**
    * Add dependencies to the given view. This is done with an anonymous function returning a sequence of views the
    * current view depends on.
    */
  def dependsOn[V <: View : Manifest](dsf: () => Seq[V]) {
    val df = () => dsf().map {
      View.register(this.env, _)
    }

    deferredDependencies += df
  }

  /**
    * Specifiy the storage format of the view, with TextFile being the default. One can optionally specify storage path prefixes and suffixes.
    */
  def storedAs(f: StorageFormat, additionalStoragePathPrefix: String = null, additionalStoragePathSuffix: String = null) {
    storageFormat = f
    this.additionalStoragePathPrefix = Option(additionalStoragePathPrefix)
    this.additionalStoragePathSuffix = Option(additionalStoragePathSuffix)
  }

  /**
    * Postfactum configuration of the registered transformation. Useful to override transformation configs within a test.
    */
  def configureTransformation(k: String, v: Any) {
    ensureRegisteredParameters

    val t = registeredTransformation()
    transformVia(() => t.configureWith(Map((k, v))))
  }

  /**
    * Set the transformation with which the view is created. Provide an anonymous function returning the transformation.
    * NoOp is the default transformation if none is specified.
    */
  def transformVia(ft: () => Transformation) {
    ensureRegisteredParameters

    registeredTransformation = ft
  }

  /**
    * Registers an export transformation with the view. You need to provide an anonymous constructor function returning this transformation.
    * This transformation is executed after the "real" transformation registered with transformVia() has executed successfully.
    */
  def exportTo(export: () => Transformation) {
    ensureRegisteredParameters

    registeredExports ::= export
  }


  /**
    * Remove all exports, for example in tests
    */
  def muteExports() {
    registeredExports = List()
  }

  /**
    * Postfactum configuration of the registered exports. Useful to override export configs within a test.
    */
  def configureExport(k: String, v: Any) {
    ensureRegisteredParameters

    val reconfiguredExports = registeredExports.map { e => () => e().configureWith(Map((k, v))) }

    registeredExports = reconfiguredExports
  }

  /**
    * Dumbly registed all parameters with the view.
    */
  def ensureRegisteredParameters {
    for (p <- parameters)
      registerParameter(p)
  }

  /**
    * Returns all parameters of the present view in ascending order of their weight.
    */
  def parameters = fieldLikeGetters
    .filter { m => classOf[Parameter[_]].isAssignableFrom(m.getReturnType()) }
    .map { m => m.invoke(this).asInstanceOf[Parameter[_]] }
    .filter { m => m != null }
    .sortWith {
      _.orderWeight < _.orderWeight
    }
    .toSeq

  def registerParameter(p: Parameter[_]) {
    p.assignTo(this)
  }

  /**
    * This method returns the final transformation constructor function, usually the one registered by transformVia().
    * Registered exportTo() transformations will modify the resulting transformation.
    */
  def transformation = {
    ensureRegisteredParameters

    registeredExports
      .foldRight(registeredTransformation) {
        (export, transformationSoFar) => () => SeqTransformation(transformationSoFar(), export())
      }
  }

  def materializeOnce {
    isMaterializeOnce = true
  }

  /**
    * Dumbly registed all parameters with the view after the constructor is done.
    */
  def delayedInit(body: => Unit) {
    ensureRegisteredParameters
    body
  }

  /**
    * Return all dependencies of the view in the order they have been declared.
    */
  def dependencies = deferredDependencies.flatMap {
    _ ()
  }.distinct

  /**
    * Returns true if views contains external dependencies
    */
  def hasExternalDependencies = dependencies.exists(_.isExternal)

  def isInDatabases(databases: String*): Boolean = {
    val name = dbName.replace("_",".")

    databases.exists{
      s =>
        name.startsWith(s.replace("${env}",env))
    }
  }
}

/**
  * View helpers. Also a registry of created views ensuring that there are no duplicate objects representing the same view.
  */
object View {
  private val knownViews = HashMap[View, View]()

  /**
    * Return all views from a given package.
    */
  def viewsInPackage(packageName: String): Seq[Class[View]] = {
    PojoClassFactory.getPojoClassesRecursively(packageName, null).filter {
      _.extendz(classOf[View])
    }.filter {
      !_.extendz(classOf[WritableView])
    }.filter {
      !_.isAbstract()
    }.map {
      _.getClazz()
    }.toSeq.asInstanceOf[Seq[Class[View]]]
  }


  /**
    * Return the traits implemented by a view.
    */
  def getTraits[V <: View : Manifest](viewClass: Class[V]) = {
    viewClass.getInterfaces().filter(_ != classOf[Serializable]).filter(_ != classOf[scala.Product])
  }

  /**
    * Instantiate views given an environment and view URL path. A parsed view augmentor can further modify the created views.
    */
  def viewsFromUrl(env: String, viewUrlPath: String, parsedViewAugmentor: ParsedViewAugmentor = new ParsedViewAugmentor() {}): List[View] =
  try {
    ViewUrlParser
      .parse(env, viewUrlPath)
      .map {
        parsedViewAugmentor.augment(_)
      }
      .filter {
        _ != null
      }
      .map { case ParsedView(env, viewClass, parameters) => newView(viewClass, env, parameters: _*) }
  } catch {
    case t: Throwable =>
      if (t.isInstanceOf[java.lang.reflect.InvocationTargetException]) {
        throw new RuntimeException(s"Error while parsing view(s) ${viewUrlPath} : ${t.getCause().getMessage}")
      } else {
        throw new RuntimeException(s"Error while parsing view(s) ${viewUrlPath} : ${t.getMessage}")
      }
  }

  /**
    * Instantiate a new view given its class name, an environment, and a list of parameter values.
    */
  def newView[V <: View : Manifest](viewClass: Class[V], env: String, parameterValues: TypedAny*): V = {
    val viewCompanionObjectClass = Class.forName(viewClass.getName() + "$")
    val viewCompanionConstructor = viewCompanionObjectClass.getDeclaredConstructor()
    viewCompanionConstructor.setAccessible(true)
    val viewCompanionObject = viewCompanionConstructor.newInstance()

    val applyMethods = viewCompanionObjectClass.getDeclaredMethods()
      .filter {
        _.getName() == "apply"
      }

    val viewConstructor = applyMethods
      .filter { apply =>
        val parameterTypes = apply.getGenericParameterTypes().distinct
        !((parameterTypes.length == 1) && (parameterTypes.head == classOf[Object]))
      }
      .head

    val parametersToPass = ListBuffer[Any]()
    val parameterValuesPassed = ListBuffer[TypedAny]()
    parameterValuesPassed ++= parameterValues

    if (viewConstructor.getParameterTypes.size > parameterValues.size) {
      throw new RuntimeException(s"Not enough arguments for constructing view ${viewClass.getSimpleName}; required ${viewConstructor.getParameterTypes.size}, found ${parameterValues.size}")
    }

    for (constructorParameterType <- viewConstructor.getParameterTypes()) {
      var passedValueForParameter: TypedAny = null

      for (parameterValue <- parameterValuesPassed; if passedValueForParameter == null) {
        if (constructorParameterType.isAssignableFrom(parameterValue.t.runtimeClass)) {
          passedValueForParameter = parameterValue
        }
      }

      if (passedValueForParameter != null) {
        parameterValuesPassed -= passedValueForParameter
      }

      parametersToPass += passedValueForParameter.v
    }

    register(env, viewConstructor.invoke(viewCompanionObject, parametersToPass.asInstanceOf[Seq[Object]]: _*).asInstanceOf[V])
  }

  private def register[V <: View : Manifest](env: String, v: V): V = this.synchronized {
    val registeredView = knownViews.get(v) match {
      case Some(registeredView) => {
        registeredView.asInstanceOf[V]
      }
      case None => {
        knownViews.put(v, v)
        v
      }
    }
    registeredView.env = env
    registeredView
  }




}

<|MERGE_RESOLUTION|>--- conflicted
+++ resolved
@@ -69,14 +69,9 @@
     * The default implementation does this by building a path from the lower-case-underscore format of
     * moduleNameBuilder, replacing _ with / and prepending /hdp/dev/ for the default dev environment.
     */
-<<<<<<< HEAD
-  override var dbPathBuilder = (env: String) => ("_hdp_" + env.toLowerCase() + "_" + moduleNameBuilder().replaceFirst("app", "applications")).replaceAll("_", "/")
-=======
+
   override var dbPathBuilder = (env: String) => Schedoscope.settings.viewDataHdfsRoot + "/" + env.toLowerCase() + "/" + (moduleNameBuilder().replaceFirst("app", "applications")).replaceAll("_", "/")
 
-  def dbPath = dbPathBuilder(env)
-
->>>>>>> 2b5f1707
   /**
     * Pluggable builder function that returns the HDFS path to the table the view belongs to.
     * The default implementation does this by joining dbPathBuilder and n. The latter will
@@ -241,7 +236,7 @@
     ensureRegisteredParameters
 
     val t = registeredTransformation()
-    transformVia(() => t.configureWith(Map((k, v))))
+    transformVia(() => t.configureWith(Map(k -> v)))
   }
 
   /**
@@ -278,7 +273,7 @@
   def configureExport(k: String, v: Any) {
     ensureRegisteredParameters
 
-    val reconfiguredExports = registeredExports.map { e => () => e().configureWith(Map((k, v))) }
+    val reconfiguredExports = registeredExports.map { e => () => e().configureWith(Map(k -> v)) }
 
     registeredExports = reconfiguredExports
   }
