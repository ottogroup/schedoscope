--- conflicted
+++ resolved
@@ -161,12 +161,8 @@
     key: Field[_],
     value: Field[_] = null,
     keyPrefix: String = "",
-<<<<<<< HEAD
     anonFields: Array[Field[_]] = null,
-    replace: Boolean = false,
-=======
     replace: Boolean = true,
->>>>>>> 659c17fb
     flush: Boolean = false,
     redisPort: Int = 6379,
     redisKeySpace: Int = 0,
