--- conflicted
+++ resolved
@@ -97,11 +97,6 @@
   private def viewStatusBuilder(vsr: ViewStatusResponse,
                                 viewTableName:Option[String],
                                 isTable:Option[Boolean],
-<<<<<<< HEAD
-                                properties: Option[Map[String, String]],
-                                dependencies: Option[Map[String, List[String]]],
-                                overview:Boolean=true) = {
-=======
                                 dependencies: Option[Boolean],
                                 overview:Boolean=true,
                                 all:Option[Boolean]) = {
@@ -111,7 +106,6 @@
           "incomplete" -> vsr.incomplete.getOrElse(false).toString))
       else None
 
->>>>>>> 753cd32e
     ViewStatus(
       viewPath = vsr.view.urlPath,
       viewTableName = viewTableName,
@@ -120,14 +114,10 @@
       fields = if(overview) None else Option(vsr.view.fields.map(f => FieldStatus(f.n, HiveQl.typeDdl(f.t), f.comment)).toList),
       parameters = if(overview || vsr.view.parameters.isEmpty) None else
         Some(vsr.view.parameters.map(p => FieldStatus(p.n, p.t.runtimeClass.getSimpleName, None)).toList),
-<<<<<<< HEAD
-      dependencies = dependencies,
-=======
       dependencies = if ((dependencies.getOrElse(false) || all.getOrElse(false)) && !vsr.view.dependencies.isEmpty)
         Some(vsr.view.dependencies.map(d => (d.tableName, d.urlPath)).groupBy(_._1).mapValues(_.toList.map(_._2)))
       else
         None,
->>>>>>> 753cd32e
       transformation = if(overview) None else Option(vsr.view.registeredTransformation().viewTransformationStatus),
       export = if(overview) None else Option(viewExportStatus(vsr.view.registeredExports.map(e => e.apply()))),
       storageFormat = if(overview) None else Option(vsr.view.storageFormat.getClass.getSimpleName),
@@ -144,18 +134,9 @@
       viewStatusBuilder(vsr = v
         , viewTableName = if (all.getOrElse(false)) Some(v.view.tableName) else None
         , isTable = if (all.getOrElse(false)) Some(false) else None
-<<<<<<< HEAD
-        , properties = None
-        , dependencies = if ((dependencies.getOrElse(false) || all.getOrElse(false)) && !v.view.dependencies.isEmpty)
-          Some(v.view.dependencies.map(d => (d.tableName, d.urlPath)).groupBy(_._1).mapValues(_.toList.map(_._2)))
-        else
-          None
-        , overview =  true
-=======
         , dependencies = dependencies
         , overview =  true
         , all = all
->>>>>>> 753cd32e
       )
     }
 
@@ -167,19 +148,9 @@
           viewStatusBuilder(vsr = v
             , viewTableName = Option(v.view.tableName)
             , isTable = Option(true)
-<<<<<<< HEAD
-            , properties = Some(Map("errors" -> v.errors.getOrElse(false).toString,
-              "incomplete" -> v.incomplete.getOrElse(false).toString))
-            , dependencies = if ((dependencies.getOrElse(false) || all.getOrElse(false)) && !v.view.dependencies.isEmpty)
-              Some(v.view.dependencies.map(d => (d.tableName, d.urlPath)).groupBy(_._1).mapValues(_.toList.map(_._2)))
-            else
-              None
-            , overview = false
-=======
             , dependencies = dependencies
             , overview = false
             , all = all
->>>>>>> 753cd32e
           )
         )
         .toList ::: viewStatusListWithoutViewDetails
