--- conflicted
+++ resolved
@@ -121,7 +121,6 @@
   }
 
   private def viewStatusListFromStatusResponses(viewStatusResponses: List[ViewStatusResponse], dependencies: Option[Boolean], overview: Option[Boolean], all: Option[Boolean]) = {
-<<<<<<< HEAD
 
     val viewStatusListWithoutViewDetails = viewStatusResponses.map { v =>
       viewStatusBuilder(vsr = v
@@ -135,36 +134,6 @@
         , overview =  true
       )
     }
-    /*
-=======
->>>>>>> f98302e7
-    val viewStatusListWithoutViewDetails = viewStatusResponses.map {
-      v =>
-        ViewStatus(
-          viewPath = v.view.urlPath,
-          viewTableName = if (all.getOrElse(false))
-            Some(v.view.tableName)
-          else
-            None,
-          status = v.status,
-          properties = None,
-          fields = None,
-          parameters = None,
-          dependencies = if ((dependencies.getOrElse(false) || all.getOrElse(false)) && !v.view.dependencies.isEmpty)
-            Some(v.view.dependencies.map(d => (d.tableName, d.urlPath)).groupBy(_._1).mapValues(_.toList.map(_._2)))
-          else
-            None,
-          transformation = None,
-          export = None,
-          storageFormat = None,
-          materializeOnce = None,
-          comment = None,
-          isTable = if (all.getOrElse(false))
-            Some(false)
-          else
-            None)
-    }
-    */
 
     lazy val viewStatusList = if (all.getOrElse(false))
       viewStatusResponses
@@ -182,28 +151,7 @@
               None
             , overview = false
           )
-
-          /*
-          ViewStatus(
-          viewPath = v.view.urlPathPrefix,
-          viewTableName = Option(v.view.tableName),
-          status = v.status,
-          properties = None,
-          fields = Option(v.view.fields.map(f => FieldStatus(f.n, HiveQl.typeDdl(f.t), f.comment)).toList),
-          parameters = if (!v.view.parameters.isEmpty)
-            Some(v.view.parameters.map(p => FieldStatus(p.n, p.t.runtimeClass.getSimpleName, None)).toList)
-          else
-            None,
-          dependencies = None,
-          transformation = Option(v.view.registeredTransformation().viewTransformationStatus),
-          export = Option(viewExportStatus(v.view.registeredExports.map(e => e.apply()))),
-          storageFormat = Option(v.view.storageFormat.getClass.getSimpleName),
-          materializeOnce = Option(v.view.isMaterializeOnce),
-          comment = Option(v.view.comment),
-          isTable = Option(true))
-          */
         )
-
         .toList ::: viewStatusListWithoutViewDetails
     else
       viewStatusListWithoutViewDetails
@@ -337,7 +285,6 @@
       viewStatusListFromStatusResponses(viewStatusResponses, dependencies, overview, all)
     }
 
-
   def transformations(status: Option[String], filter: Option[String]): Future[TransformationStatusList] = {
     val cf = Future(checkFilter(filter))
     cf.flatMap { r =>
