/**
  * Copyright 2015 Otto (GmbH & Co KG)
  *
  * Licensed under the Apache License, Version 2.0 (the "License");
  * you may not use this file except in compliance with the License.
  * You may obtain a copy of the License at
  *
  * http://www.apache.org/licenses/LICENSE-2.0
  *
  * Unless required by applicable law or agreed to in writing, software
  * distributed under the License is distributed on an "AS IS" BASIS,
  * WITHOUT WARRANTIES OR CONDITIONS OF ANY KIND, either express or implied.
  * See the License for the specific language governing permissions and
  * limitations under the License.
  */
package org.schedoscope.scheduler.service

import java.util.regex.Pattern

import akka.actor.{ActorRef, ActorSystem, actorRef2Scala}
import akka.event.Logging
import org.joda.time.format.DateTimeFormat
import org.schedoscope.AskPattern._
import org.schedoscope.conf.SchedoscopeSettings
import org.schedoscope.dsl.View
import org.schedoscope.dsl.transformations._
import org.schedoscope.scheduler.actors.ViewManagerActor
import org.schedoscope.scheduler.driver.{DriverRunFailed, DriverRunOngoing, DriverRunState, DriverRunSucceeded}
import org.schedoscope.scheduler.messages._
import org.schedoscope.schema.ddl.HiveQl

import scala.concurrent.Future
import scala.concurrent.duration.DurationInt
import scala.language.postfixOps


class SchedoscopeServiceImpl(actorSystem: ActorSystem, settings: SchedoscopeSettings, viewManagerActor: ActorRef, transformationManagerActor: ActorRef) extends SchedoscopeService {

  val log = Logging(actorSystem, classOf[ViewManagerActor])

  transformationManagerActor ! DeployCommand()

  private def getOrElse[T](o: T, d: T) = if (o != null) o else d

  private def checkFilter(filter: Option[String]) {
    if (filter.isDefined)
      try {
        Pattern.compile(filter.get)
      } catch {
        case t: Throwable => throw new IllegalArgumentException(s"Invalid regular expression passed: ${filter.get}.", t)
      }
  }

  private def checkViewUrlPath(viewUrlPath: Option[String]) {
    if (viewUrlPath.isDefined && !viewUrlPath.get.isEmpty)
      try {
        val views = viewsFromUrl(viewUrlPath.get)
        //
        // Block access to external views
        //
        if (settings.externalDependencies) {
          views.foreach { v =>
            if (!v.isInDatabases(settings.externalHome: _*))
              throw new UnsupportedOperationException("You can not address an external view directly.")
          }
        }
      } catch {
        case t: Throwable => throw new IllegalArgumentException(s"Invalid view URL pattern passed: ${viewUrlPath.get}."
          + {
          if (t.getMessage != null) s"\noriginal Message: ${t.getMessage}"
        }, t)
      }
  }

  private def viewsFromUrl(viewUrlPath: String) =
    View.viewsFromUrl(settings.env, viewUrlPath, settings.viewAugmentor)


  private def parseQueueElements(q: List[AnyRef]): List[RunStatus] = q.map {
    case trans: Transformation => RunStatus(trans.description, trans.getView(), "", "", None)
    case other => RunStatus(other.toString, "", "", "", None)
  }

  private def viewExportStatus(exports: List[Transformation]): List[ViewTransformationStatus] = {
    exports.map(e =>
      if (e.configuration.contains("schedoscope.export.jdbcConnection")) {
        ViewTransformationStatus("JDBC", Some(Map(
          "JDBC Url" -> e.configuration.get("schedoscope.export.jdbcConnection").get.toString,
          "User" -> e.configuration.get("schedoscope.export.dbUser").get.toString,
          "Storage Engine" -> e.configuration.get("schedoscope.export.storageEngine").get.toString,
          "Reducers" -> e.configuration.get("schedoscope.export.numReducers").get.toString,
          "Batch Size" -> e.configuration.get("schedoscope.export.commitSize").get.toString)))
      } else if (e.configuration.contains("schedoscope.export.redisHost")) {
        ViewTransformationStatus("Redis", Some(Map(
          "Host" -> e.configuration.get("schedoscope.export.redisHost").get.toString,
          "Port" -> e.configuration.get("schedoscope.export.redisPort").get.toString,
          "Key Space" -> e.configuration.get("schedoscope.export.redisKeySpace").get.toString,
          "Reducers" -> e.configuration.get("schedoscope.export.numReducers").get.toString,
          "Pipeline" -> e.configuration.get("schedoscope.export.pipeline").get.toString)))
      } else if (e.configuration.contains("schedoscope.export.kafkaHosts")) {
        ViewTransformationStatus("Kafka", Some(Map(
          "Hosts" -> e.configuration.get("schedoscope.export.kafkaHosts").get.toString,
          "Zookeeper" -> e.configuration.get("schedoscope.export.zookeeperHosts").get.toString,
          "Partitions" -> e.configuration.get("schedoscope.export.numPartitions").get.toString,
          "Replication Factor" -> e.configuration.get("schedoscope.export.replicationFactor").get.toString,
          "Reducers" -> e.configuration.get("schedoscope.export.numReducers").get.toString)))
      } else {
        ViewTransformationStatus(e.name, None)
      })
  }

  /**
    * Convenience method for DRYing viewStatusListFromStatusResponses
    */
  private def viewStatusOutput(vsr: ViewStatusResponse,
                                    viewTableName: Option[String],
                                    isTable: Option[Boolean],
                                    dependencies: Option[Boolean],
                                    overview: Boolean = true,
                                    all: Option[Boolean],
                                    issueFilter: Option[String]
                                   ) =

    ViewStatus(
      viewPath = vsr.view.urlPath,
      viewTableName = viewTableName,
      status = vsr.status,
      properties = vsr.status match {
        case "materialized" | "failed" => Some(
          Map(
            "errors" -> vsr.errors.getOrElse(false).toString,
            "incomplete" -> vsr.incomplete.getOrElse(false).toString
          ))
        case _ => None
      },
      fields = if (overview) None else Option(vsr.view.fields.map(f => FieldStatus(f.n, HiveQl.typeDdl(f.t), f.comment)).toList),
      parameters = if (overview || vsr.view.parameters.isEmpty) None
      else
        Some(vsr.view.parameters.map(p => FieldStatus(p.n, p.t.runtimeClass.getSimpleName, None)).toList),
      dependencies = if ((dependencies.getOrElse(false) || all.getOrElse(false)) && vsr.view.dependencies.nonEmpty)
        Some(vsr.view.dependencies.map(d => (d.tableName, d.urlPath)).groupBy(_._1).mapValues(_.toList.map(_._2)))
      else
        None,
      transformation = if (overview) None else Option(vsr.view.registeredTransformation().viewTransformationStatus),
      export = if (overview) None else Option(viewExportStatus(vsr.view.registeredExports.map(e => e.apply()))),
      storageFormat = if (overview) None else Option(vsr.view.storageFormat.getClass.getSimpleName),
      materializeOnce = if (overview) None else Option(vsr.view.isMaterializeOnce),
      comment = if (overview) None else Option(vsr.view.comment),
      isTable = isTable
    )

  private def viewStatusListFromStatusResponses(viewStatusResponses: List[ViewStatusResponse],
                                                dependencies: Option[Boolean],
                                                overview: Option[Boolean],
                                                all: Option[Boolean],
                                                issueFilter: Option[String]
                                               ) = {

    val viewStatusListWithoutViewDetails = viewStatusResponses.map { v =>
      viewStatusOutput(vsr = v,
        viewTableName = if (all.getOrElse(false)) Some(v.view.tableName) else None,
        isTable = if (all.getOrElse(false)) Some(false) else None,
        dependencies = dependencies,
        overview = true,
        all = all,
        issueFilter
      )
    }

    lazy val viewStatusList = if (all.getOrElse(false))
      viewStatusResponses
        .groupBy(v => v.view.tableName)
        .map(e => e._2.head)
        .map(v =>
          viewStatusOutput(vsr = v,
            viewTableName = Option(v.view.tableName),
            isTable = Option(true),
            dependencies = dependencies,
            overview = false,
            all = all,
            issueFilter
          )
        )
        .toList ::: viewStatusListWithoutViewDetails
    else
      viewStatusListWithoutViewDetails

    val statusOverview = viewStatusListWithoutViewDetails.groupBy(_.status).mapValues(_.size)

    ViewStatusList(statusOverview, if (overview.getOrElse(false)) List() else viewStatusList)
  }

  private def runStatusFromTransformationStatusResponse(a: TransformationStatusResponse[_]): TransformationStatus = {

    val actor = getOrElse(a.actor.path.toStringWithoutAddress, "unknown")
    val typ = if (a.driver != null) getOrElse(a.driver.transformationName, "unknown") else "unknown"
    var drh = a.driverRunHandle
    var status = if (a.message != null) a.message else "none"
    var comment = ""

    if (a.driverRunStatus != null) {
      a.driverRunStatus.asInstanceOf[DriverRunState[Any with Transformation]] match {

        case s: DriverRunSucceeded[_] =>
          comment = getOrElse(s.comment, "no-comment")
          status = "succeeded"


        case f: DriverRunFailed[_] =>
          comment = getOrElse(f.reason, "no-reason")
          status = "failed"


        case o: DriverRunOngoing[_] =>
          drh = o.runHandle

      }
    }

    if (drh != null) {
      val desc = drh.transformation.asInstanceOf[Transformation].description
<<<<<<< HEAD
      val view = drh.transformation.asInstanceOf[Transformation].getViewUrl()
      val started = drh.started
      val runStatus = RunStatus(getOrElse(desc, "no-desc"), getOrElse(view, "no-view"), getOrElse(formatDate(started), ""), comment, None)
=======
      val view = drh.transformation.asInstanceOf[Transformation].getView()

      val runStatus = RunStatus(
        getOrElse(desc, "no-desc"),
        getOrElse(view, "no-view"),
        if (drh.started != null)
          DateTimeFormat.shortDateTime().print(drh.started)
        else
          "",
        comment,
        None
      )
>>>>>>> 430c3d17

      TransformationStatus(actor, typ, status, Some(runStatus), None)
    } else
      TransformationStatus(actor, typ, status, None, None)

  }


<<<<<<< HEAD
        RunStatus(trans.description, trans.getViewUrl(), "", "", None)
      } else
        RunStatus(o.toString, "", "", "", None))
  }
=======
  private def queryViewStatus(viewUrlPath: Option[String],
                                 status: Option[String],
                                 filter: Option[String],
                                 issueFilter: Option[String],
                                 dependencies: Boolean = false) = {
>>>>>>> 430c3d17

    val cf = Future(checkFilter(filter))
    val cvup = Future(checkViewUrlPath(viewUrlPath))

    Future.sequence(List(cf, cvup)).flatMap { r =>
      Future {
        val resolvedViews = if (viewUrlPath.isDefined && !viewUrlPath.get.isEmpty) Some(viewsFromUrl(viewUrlPath.get)) else None
        queryActor[ViewStatusListResponse](
          viewManagerActor,
          GetViews(resolvedViews, status, filter, issueFilter, dependencies),
          settings.schedulingCommandTimeout).viewStatusList
      }
    }
  }

  def materialize(viewUrlPath: Option[String], status: Option[String], filter: Option[String], issueFilter: Option[String], mode: Option[String]) = {
    queryViewStatus(viewUrlPath, status, filter, issueFilter).map {
      viewStatusResponses =>
        viewStatusResponses
          .foreach { vsr =>
            vsr.actor ! MaterializeView(
              try {
                MaterializeViewMode.withName(mode.getOrElse("DEFAULT"))
              } catch {
                case _: NoSuchElementException => MaterializeViewMode.DEFAULT
              })
          }
        viewStatusListFromStatusResponses(viewStatusResponses, None, None, None, issueFilter)
    }
  }

  def invalidate(viewUrlPath: Option[String], status: Option[String], filter: Option[String], issueFilter: Option[String], dependencies: Option[Boolean]) = {
    queryViewStatus(viewUrlPath, status, filter, issueFilter, dependencies.getOrElse(false)).map {
      viewStatusResponses =>
        viewStatusResponses
          .foreach { vsr =>
            vsr.actor ! InvalidateView()
          }
        viewStatusListFromStatusResponses(viewStatusResponses, dependencies, None, None, issueFilter)
    }
  }

  def newdata(viewUrlPath: Option[String], status: Option[String], filter: Option[String]) = {
    queryViewStatus(viewUrlPath, status, filter, None).map { viewStatusResponses =>
      viewStatusResponses
        .foreach { vsr =>
          vsr.actor ! "newdata"
        }
      viewStatusListFromStatusResponses(viewStatusResponses, None, None, None, None)
    }
  }

  def views(viewUrlPath: Option[String], status: Option[String], filter: Option[String], issueFilter: Option[String], dependencies: Option[Boolean], overview: Option[Boolean], all: Option[Boolean]) =
    queryViewStatus(viewUrlPath, status, filter, issueFilter, dependencies.getOrElse(false)).map { viewStatusResponses =>
      viewStatusListFromStatusResponses(viewStatusResponses, dependencies, overview, all, issueFilter)
    }

  def transformations(status: Option[String], filter: Option[String]): Future[TransformationStatusList] = {
    val cf = Future(checkFilter(filter))
    cf.flatMap { r =>
      Future {
        val result = queryActor[TransformationStatusListResponse](
          transformationManagerActor, GetTransformations(), settings.schedulingCommandTimeout)
        val actions = result.transformationStatusList
          .map(a => runStatusFromTransformationStatusResponse(a))
          .filter(a => status.isEmpty || status.get.equals(a.status))
          .filter(a => filter.isEmpty || a.actor.matches(filter.get))
        // FIXME: is the actor name a good filter criterion?
        val overview = actions
          .groupBy(_.status)
          .map(el => (el._1, el._2.size))

        TransformationStatusList(overview, actions)
      }
    }
  }

  def queues(typ: Option[String], filter: Option[String]): Future[QueueStatusList] = {
    val cf = Future(checkFilter(filter))
    cf.flatMap { r =>
      Future {
        val result = queryActor[QueueStatusListResponse](
          transformationManagerActor, GetQueues(), settings.schedulingCommandTimeout)

        val queues = result.transformationQueues
          .filterKeys(t => typ.isEmpty || t.startsWith(typ.get))
          .map { case (t, queue) => (t, parseQueueElements(queue)) }
          .map { case (t, queue) => (t, queue.filter(el => filter.isEmpty || el.targetView.matches(filter.get))) }
        val overview = queues
          .map(el => (el._1, el._2.size))
        QueueStatusList(overview, queues)
      }
    }
  }

  def shutdown(): Boolean = {
    actorSystem.shutdown()
    actorSystem.awaitTermination(5 seconds)
    actorSystem.isTerminated
  }
}<|MERGE_RESOLUTION|>--- conflicted
+++ resolved
@@ -77,7 +77,7 @@
 
 
   private def parseQueueElements(q: List[AnyRef]): List[RunStatus] = q.map {
-    case trans: Transformation => RunStatus(trans.description, trans.getView(), "", "", None)
+    case trans: Transformation => RunStatus(trans.description, trans.getViewUrl(), "", "", None)
     case other => RunStatus(other.toString, "", "", "", None)
   }
 
@@ -219,12 +219,7 @@
 
     if (drh != null) {
       val desc = drh.transformation.asInstanceOf[Transformation].description
-<<<<<<< HEAD
       val view = drh.transformation.asInstanceOf[Transformation].getViewUrl()
-      val started = drh.started
-      val runStatus = RunStatus(getOrElse(desc, "no-desc"), getOrElse(view, "no-view"), getOrElse(formatDate(started), ""), comment, None)
-=======
-      val view = drh.transformation.asInstanceOf[Transformation].getView()
 
       val runStatus = RunStatus(
         getOrElse(desc, "no-desc"),
@@ -236,7 +231,6 @@
         comment,
         None
       )
->>>>>>> 430c3d17
 
       TransformationStatus(actor, typ, status, Some(runStatus), None)
     } else
@@ -245,18 +239,11 @@
   }
 
 
-<<<<<<< HEAD
-        RunStatus(trans.description, trans.getViewUrl(), "", "", None)
-      } else
-        RunStatus(o.toString, "", "", "", None))
-  }
-=======
   private def queryViewStatus(viewUrlPath: Option[String],
                                  status: Option[String],
                                  filter: Option[String],
                                  issueFilter: Option[String],
                                  dependencies: Boolean = false) = {
->>>>>>> 430c3d17
 
     val cf = Future(checkFilter(filter))
     val cvup = Future(checkViewUrlPath(viewUrlPath))
