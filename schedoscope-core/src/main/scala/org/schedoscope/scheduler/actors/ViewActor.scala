/**
  * Copyright 2015 Otto (GmbH & Co KG)
  *
  * Licensed under the Apache License, Version 2.0 (the "License");
  * you may not use this file except in compliance with the License.
  * You may obtain a copy of the License at
  *
  * http://www.apache.org/licenses/LICENSE-2.0
  *
  * Unless required by applicable law or agreed to in writing, software
  * distributed under the License is distributed on an "AS IS" BASIS,
  * WITHOUT WARRANTIES OR CONDITIONS OF ANY KIND, either express or implied.
  * See the License for the specific language governing permissions and
  * limitations under the License.
  */
package org.schedoscope.scheduler.actors

import java.lang.Math.pow

import akka.actor.{Actor, ActorRef, Props, actorRef2Scala}
import akka.event.{Logging, LoggingReceive}
import org.joda.time.LocalDateTime
import org.apache.hadoop.fs.FileSystem
import org.schedoscope.conf.SchedoscopeSettings
import org.schedoscope.dsl.transformations.Touch
import org.schedoscope.dsl.{ExternalView, View}
import org.schedoscope.scheduler.driver.FilesystemDriver.defaultFileSystem
import org.schedoscope.scheduler.messages.MaterializeViewMode._
import org.schedoscope.scheduler.messages._
import org.schedoscope.scheduler.states._

import scala.collection.Set
import scala.concurrent.duration.Duration


class ViewActor(var currentState: ViewSchedulingState,
                settings: SchedoscopeSettings,
                dependencies: Map[View, ActorRef],
                viewManagerActor: ActorRef,
                transformationManagerActor: ActorRef,
                schemaManagerRouter: ActorRef,
                viewSchedulingListenerManagerActor: ActorRef
               ) extends Actor {

  import context._

  val stateMachine: ViewSchedulingStateMachine = new ViewSchedulingStateMachineImpl

  val log = Logging(system, this)
  var knownDependencies = dependencies

  def receive: Receive = LoggingReceive {

    case MaterializeView(mode) => stateTransition {
      stateMachine.materialize(currentState, sender, mode)
    }

    case MaterializeExternalView(mode) => {
      //TODO: Ask Utz about mode? Do we even want to allow an other mode than default?
      val currentView = currentState.view
      //update state if external and NoOp view
      schemaManagerRouter ! GetMetaDataForMaterialize(currentView, mode, sender)
    }

    case MetaDataForMaterialize(metadata, mode, source) => stateTransition {
      //
      //Got an answer about the state of an external view -> use it to execute the NoOp materialisation
      //
      val externalState = metadata match {
        case (view, (version, timestamp)) =>
          val v = if(view.isInstanceOf[ExternalView]) view else ExternalView(view)
          ViewManagerActor.getStateFromMetadata(v, version, timestamp)
      }
      stateMachine.materialize(externalState, source, mode)
    }

    case InvalidateView() => stateTransition {
      stateMachine.invalidate(currentState, sender)
    }

    case ViewHasNoData(dependency) => stateTransition {
      stateMachine.noDataAvailable(currentState.asInstanceOf[Waiting], dependency)
    }

    case ViewFailed(dependency) => stateTransition {
      stateMachine.failed(currentState.asInstanceOf[Waiting], dependency)
    }

    case ViewMaterialized(dependency, incomplete, transformationTimestamp, withErrors) => stateTransition {
      val head = currentState.asInstanceOf[Waiting].dependenciesMaterializing.head

      stateMachine.materialized(currentState.asInstanceOf[Waiting], dependency, transformationTimestamp, withErrors, incomplete)
    }

    case s: TransformationSuccess[_] => stateTransition {
      stateMachine.transformationSucceeded(currentState.asInstanceOf[Transforming], !s.viewHasData)
    }

    case _: TransformationFailure[_] => stateTransition {
      val s = currentState.asInstanceOf[Transforming]
      val result = stateMachine.transformationFailed(s)
      val retry = s.retry

      result.currentState match {
        case r: Retrying =>
          system
            .scheduler
            .scheduleOnce(Duration.create(pow(2, retry).toLong, "seconds")) {
              self ! Retry()
            }

          result

        case _ => result
      }
    }

    case Retry() => stateTransition {
      stateMachine.retry(currentState.asInstanceOf[Retrying])
    }

    case NewViewActorRef(view: View, viewRef: ActorRef) => {
      knownDependencies += view -> viewRef
    }

  }



  def stateTransition(messageApplication: ResultingViewSchedulingState) = messageApplication match {
    case ResultingViewSchedulingState(updatedState, actions) => {

      val previousState = currentState

      currentState = updatedState
      performSchedulingActions(actions)


      notifySchedulingListeners(previousState, updatedState, actions)

      if (stateChange(previousState, updatedState))
        communicateStateChange(updatedState, previousState)

    }
  }

  def notifySchedulingListeners(previousState: ViewSchedulingState,
                                newState: ViewSchedulingState,
                                actions: Set[ViewSchedulingAction]) = {
    if(!previousState.view.isExternal)
        viewSchedulingListenerManagerActor ! ViewSchedulingMonitoringEvent(previousState, newState,
          actions, new LocalDateTime())

  }


  def performSchedulingActions(actions: Set[ViewSchedulingAction]) = actions.foreach {

    case WriteTransformationTimestamp(view, transformationTimestamp) =>
      if (!view.isExternal) schemaManagerRouter ! LogTransformationTimestamp(view, transformationTimestamp)

    case WriteTransformationCheckum(view) =>
      if (!view.isExternal) schemaManagerRouter ! SetViewVersion(view)

    case TouchSuccessFlag(view) =>
        touchSuccessFlag(view)

    case Materialize(view, mode) =>
      if (!view.isExternal) {
        sendMessageToView(view, MaterializeView(mode))
      } else {
        sendMessageToView(view, MaterializeExternalView(mode))
      }

    case Transform(view) =>
      transformationManagerActor ! view

    case ReportNoDataAvailable(view, listeners) =>
      listeners.foreach {
        sendMessageToListener(_, ViewHasNoData(view))
      }

    case ReportFailed(view, listeners) =>
      listeners.foreach {
        sendMessageToListener(_, ViewFailed(view))
      }

    case ReportInvalidated(view, listeners) =>
      listeners.foreach {
        sendMessageToListener(_, ViewStatusResponse("invalidated", view, self))
      }

    case ReportNotInvalidated(view, listeners) =>
      log.warning(s"VIEWACTOR: Could not invalidate view ${view}")

    case ReportMaterialized(view, listeners, transformationTimestamp, withErrors, incomplete) =>
      listeners.foreach { l =>
        sendMessageToListener(l, ViewMaterialized(view, incomplete, transformationTimestamp, withErrors))
      }
  }

  def sendMessageToListener(listener: PartyInterestedInViewSchedulingStateChange, msg: AnyRef): Unit =
    listener match {
      case DependentView(view) => sendMessageToView(view, msg)

      case AkkaActor(actorRef) => actorRef ! msg

      case _ => //Not supported
    }

  def sendMessageToView(view: View, msg: AnyRef) = {

    //
    // New dependencies may appear at a start of a new day. These might not yet have corresponding
    // actors created by the ViewManagerActor. Take care that a view actor is available before
    // returning an actor selection for it, as messages might end up in nirvana otherwise.
    //
    knownDependencies.get(view) match {
      case Some(r: ActorRef) =>
        r ! msg
      case None =>
        viewManagerActor ! DelegateMessageToView(view, msg)
    }

    //    ViewManagerActor.actorForView(view)
  }

  def touchSuccessFlag(view: View) {
    actorOf(Props(new Actor {
      override def preStart() {
        transformationManagerActor ! Touch(view.fullPath + "/_SUCCESS")
      }

      def receive = {
        case _ => context stop self
      }
    }))
  }

  def stateChange(currentState: ViewSchedulingState, updatedState: ViewSchedulingState) = currentState.getClass != updatedState.getClass

<<<<<<< HEAD
  def communicateStateChange(newState: ViewSchedulingState, previousState: ViewSchedulingState) {
    viewManagerActor ! ViewStatusResponse(newState.label, newState.view, self)
=======
  def logStateChange(newState: ViewSchedulingState, previousState: ViewSchedulingState) {
    val vsr = newState match {
      case Waiting(view, _, _, _, _, _, _, withErrors, incomplete, _) =>
        ViewStatusResponse(newState.label, view, self, Some(withErrors), Some(incomplete))
      case Transforming(view, _, _, _, withErrors, incomplete, _) =>
        ViewStatusResponse(newState.label, view, self, Some(withErrors), Some(incomplete))
      case Materialized(view, _, _, withErrors, incomplete) =>
        ViewStatusResponse(newState.label, view, self, Some(withErrors), Some(incomplete))
      case Retrying(view, _, _, _, withErrors, incomplete, _) =>
        ViewStatusResponse(newState.label, view, self, Some(withErrors), Some(incomplete))
      case _ => ViewStatusResponse(newState.label, newState.view, self)
    }
    viewManagerActor ! vsr

    log.info(s"VIEWACTOR STATE CHANGE ===> ${newState.label.toUpperCase()}: newState=${newState} previousState=${previousState}")
>>>>>>> 753cd32e
  }
}

object ViewActor {
  def props(state: ViewSchedulingState,
            settings: SchedoscopeSettings,
            dependencies: Map[View, ActorRef],
            viewManagerActor: ActorRef,
            transformationManagerActor: ActorRef,
            schemaManagerRouter: ActorRef,
            viewSchedulingListenerManagerActor: ActorRef): Props =
    Props(classOf[ViewActor],
      state,
      settings,
      dependencies,
      viewManagerActor,
      transformationManagerActor,
      schemaManagerRouter,
      viewSchedulingListenerManagerActor).withDispatcher("akka.actor.views-dispatcher")

}<|MERGE_RESOLUTION|>--- conflicted
+++ resolved
@@ -20,12 +20,9 @@
 import akka.actor.{Actor, ActorRef, Props, actorRef2Scala}
 import akka.event.{Logging, LoggingReceive}
 import org.joda.time.LocalDateTime
-import org.apache.hadoop.fs.FileSystem
 import org.schedoscope.conf.SchedoscopeSettings
 import org.schedoscope.dsl.transformations.Touch
 import org.schedoscope.dsl.{ExternalView, View}
-import org.schedoscope.scheduler.driver.FilesystemDriver.defaultFileSystem
-import org.schedoscope.scheduler.messages.MaterializeViewMode._
 import org.schedoscope.scheduler.messages._
 import org.schedoscope.scheduler.states._
 
@@ -68,7 +65,7 @@
       //
       val externalState = metadata match {
         case (view, (version, timestamp)) =>
-          val v = if(view.isInstanceOf[ExternalView]) view else ExternalView(view)
+          val v = if (view.isInstanceOf[ExternalView]) view else ExternalView(view)
           ViewManagerActor.getStateFromMetadata(v, version, timestamp)
       }
       stateMachine.materialize(externalState, source, mode)
@@ -126,7 +123,6 @@
   }
 
 
-
   def stateTransition(messageApplication: ResultingViewSchedulingState) = messageApplication match {
     case ResultingViewSchedulingState(updatedState, actions) => {
 
@@ -146,10 +142,10 @@
 
   def notifySchedulingListeners(previousState: ViewSchedulingState,
                                 newState: ViewSchedulingState,
-                                actions: Set[ViewSchedulingAction]) = {
-    if(!previousState.view.isExternal)
-        viewSchedulingListenerManagerActor ! ViewSchedulingMonitoringEvent(previousState, newState,
-          actions, new LocalDateTime())
+                                actions: scala.collection.immutable.Set[ViewSchedulingAction]) = {
+    if (!previousState.view.isExternal)
+      viewSchedulingListenerManagerActor ! ViewSchedulingMonitoringEvent(previousState, newState,
+        actions, new LocalDateTime())
 
   }
 
@@ -163,7 +159,7 @@
       if (!view.isExternal) schemaManagerRouter ! SetViewVersion(view)
 
     case TouchSuccessFlag(view) =>
-        touchSuccessFlag(view)
+      touchSuccessFlag(view)
 
     case Materialize(view, mode) =>
       if (!view.isExternal) {
@@ -239,11 +235,7 @@
 
   def stateChange(currentState: ViewSchedulingState, updatedState: ViewSchedulingState) = currentState.getClass != updatedState.getClass
 
-<<<<<<< HEAD
   def communicateStateChange(newState: ViewSchedulingState, previousState: ViewSchedulingState) {
-    viewManagerActor ! ViewStatusResponse(newState.label, newState.view, self)
-=======
-  def logStateChange(newState: ViewSchedulingState, previousState: ViewSchedulingState) {
     val vsr = newState match {
       case Waiting(view, _, _, _, _, _, _, withErrors, incomplete, _) =>
         ViewStatusResponse(newState.label, view, self, Some(withErrors), Some(incomplete))
@@ -254,11 +246,9 @@
       case Retrying(view, _, _, _, withErrors, incomplete, _) =>
         ViewStatusResponse(newState.label, view, self, Some(withErrors), Some(incomplete))
       case _ => ViewStatusResponse(newState.label, newState.view, self)
-    }
-    viewManagerActor ! vsr
-
-    log.info(s"VIEWACTOR STATE CHANGE ===> ${newState.label.toUpperCase()}: newState=${newState} previousState=${previousState}")
->>>>>>> 753cd32e
+
+        viewManagerActor ! vsr
+    }
   }
 }
 
@@ -279,4 +269,4 @@
       schemaManagerRouter,
       viewSchedulingListenerManagerActor).withDispatcher("akka.actor.views-dispatcher")
 
-}+}
