--- conflicted
+++ resolved
@@ -67,8 +67,8 @@
     */
   override def preStart {
 
-    if(bootstrapDriverActors) {
-      for(transformation <- Driver.transformationsWithDrivers) {
+    if (bootstrapDriverActors) {
+      for (transformation <- Driver.transformationsWithDrivers) {
         actorOf(
           SmallestMailboxPool(nrOfInstances = settings.getDriverSettings(transformation).concurrency,
             supervisorStrategy = driverRouterSupervisorStrategy,
@@ -110,24 +110,6 @@
     case deploy: DeployCommand =>
       context.actorSelection(s"${self.path}/*-router/*") forward DriverCommand(deploy, sender)
   })
-
-<<<<<<< HEAD
-  def enqueueTransformation(commandToExecute: DriverCommand, transformation: Transformation): Unit = {
-    val queueName = queueNameForTransformation(transformation, commandToExecute.sender)
-
-    queues(queueName).enqueue(commandToExecute)
-    log.info(s"TRANSFORMATIONMANAGER ENQUEUE: Enqueued ${queueName} transformation${if (transformation.view.isDefined) s" for view ${transformation.view.get}" else ""}; queue size is now: ${queues.get(queueName).get.size}")
-  }
-
-  def enqueueDeploy(driverCommand: DriverCommand): Unit = {
-    queues.values.foreach {
-      _.enqueue(driverCommand)
-    }
-    log.info("TRANSFORMATIONMANAGER ENQUEUE: Enqueued deploy action")
-  }
-
-=======
->>>>>>> d8fee3c8
 }
 
 /**
