/**
  * Copyright 2015 Otto (GmbH & Co KG)
  *
  * Licensed under the Apache License, Version 2.0 (the "License");
  * you may not use this file except in compliance with the License.
  * You may obtain a copy of the License at
  *
  * http://www.apache.org/licenses/LICENSE-2.0
  *
  * Unless required by applicable law or agreed to in writing, software
  * distributed under the License is distributed on an "AS IS" BASIS,
  * WITHOUT WARRANTIES OR CONDITIONS OF ANY KIND, either express or implied.
  * See the License for the specific language governing permissions and
  * limitations under the License.
  */
package org.schedoscope.scheduler.actors

import akka.actor.SupervisorStrategy.Escalate
import akka.actor.{Actor, ActorRef, OneForOneStrategy, Props, actorRef2Scala}
import akka.event.{Logging, LoggingReceive}
import org.schedoscope.AskPattern._
import org.schedoscope.Schedoscope
import org.schedoscope.conf.SchedoscopeSettings
import org.schedoscope.dsl.View
import org.schedoscope.dsl.transformations.Checksum
import org.schedoscope.scheduler.messages._
import org.schedoscope.scheduler.states.{CreatedByViewManager, ReadFromSchemaManager}

import scala.collection.mutable.{HashMap, HashSet}

/**
  * The view manager actor is the factory and import org.schedoscope.scheduler.actors.ViewActor
  * supervisor of view actors. Upon creation of view actors
  * it is responsible for creating non-existing tables or partitions in the Hive metastore, for reading
  * the last transformation timestamps and version checksums from the metastore for already materialized
  * views.
  *
  * It does this by cooperating with the parition creator actor and metadata logger actor.
  */
class ViewManagerActor(settings: SchedoscopeSettings, actionsManagerActor: ActorRef, schemaManagerRouter: ActorRef) extends Actor {

  import ViewManagerActor._
  import context._

  /**
    * Supervisor strategy: Escalate any problems because view actor failures are not recoverable.
    */
  override val supervisorStrategy =
  OneForOneStrategy(maxNrOfRetries = -1) {
    case _ => Escalate
  }
  val log = Logging(system, ViewManagerActor.this)
  val viewStatusMap = HashMap[String, ViewStatusResponse]()

  /**
    * Message handler.
    */
  def receive = LoggingReceive({
    case vsr: ViewStatusResponse => viewStatusMap.put(sender.path.toStringWithoutAddress, vsr)

    case GetViews(views, status, filter, dependencies) => {
      val viewActors: Set[ActorRef] = if (views.isDefined) initializeViewActors(views.get, dependencies) else Set()
      val viewStates = viewStatusMap.values
        .filter(vs => !views.isDefined || viewActors.contains(vs.actor))
        .filter(vs => !status.isDefined || status.get.equals(vs.status))
        .filter(vs => !filter.isDefined || vs.view.urlPath.matches(filter.get))
        .toList

      sender ! ViewStatusListResponse(viewStates)
    }

    case v: View => {
      sender ! initializeViewActors(List(v), false).head
    }

    case DelegateMessageToView(view, msg) => {
      val ref = actorForView(view) match {
        case Some(actorRef) =>
          actorRef
        case None =>
          initializeViewActors(List(view), false).head
      }
      ref ! msg
      sender ! NewViewActorRef(view, ref)
    }
  })


  /**
    * Initialize view actors for a list of views. If a view actor has been produced for a view
    * previously, that one is returned.
    *
    * @param vs           the views to create actors for
    * @param dependencies create actors for the prerequisite views as well.
    * @return the set of corresponding view actor refs
    */
  def initializeViewActors(vs: List[View], dependencies: Boolean = false):Set[ActorRef] = {
    log.info(s"Initializing ${vs.size} views")

    val allViews = viewsToCreateActorsFor(vs, dependencies)

    if (!settings.externalDependencies) {
      //external dependencies are not allowed
      val containsExternalDependencies = allViews.exists {
        case (view, _, _) => view.hasExternalDependencies()
      }

      if (containsExternalDependencies)
        throw new UnsupportedOperationException("External dependencies are not enabled," +
          "if you are sure you wan't to use this feature enable it in the schedoscope.conf.")
    }

    log.info(s"Computed ${allViews.size} views (with dependencies=${dependencies})")

    val actorsToCreate = allViews
      .filter { case (_, needsCreation, _) => needsCreation }

    log.info(s"Need to create ${actorsToCreate.size} actors")

    val viewsPerTableName = actorsToCreate
      .map { case (view, _, _) => view }
      .distinct
      .groupBy {
        _.tableName
      }
      .values
      .toList

    val tablesToCreate = viewsPerTableName
      .map {
        CheckOrCreateTables(_)
      }

    if (tablesToCreate.nonEmpty) {
      log.info(s"Submitting tables to check or create to schema actor")
      tablesToCreate.foreach {
        queryActor[Any](schemaManagerRouter, _, settings.schemaTimeout)
      }
    }

    val partitionsToCreate = viewsPerTableName
      .map {
        AddPartitions(_)
      }

    if (partitionsToCreate.nonEmpty) {
      log.info(s"Submitting ${partitionsToCreate.size} partition batches to schema actor")

      val viewsWithMetadataToCreate = queryActors[TransformationMetadata](schemaManagerRouter, partitionsToCreate, settings.schemaTimeout)

      log.info(s"Partitions created, initializing actors")

      viewsWithMetadataToCreate.foreach { t =>
        t.metadata.foreach {
          case (view, (version, timestamp)) => {

            val initialState = getStateFromMetadata(view, version, timestamp)

            val actorRef = actorOf(ViewActor.props(
              initialState,
              settings,
              Map.empty[View, ActorRef],
              self,
              actionsManagerActor,
              schemaManagerRouter), actorNameForView(view))
            viewStatusMap.put(actorRef.path.toStringWithoutAddress, ViewStatusResponse("receive", view, actorRef))
          }
        }

        log.info(s"Created actors for view table ${t.metadata.head._1.dbName}.${t.metadata.head._1.n}")
      }

      viewsWithMetadataToCreate.foreach { t =>
        t.metadata.foreach {
          case (view, _) =>
            val newDepsActorRefs = view
              .dependencies
              .flatMap(v => actorForView(v).map(NewViewActorRef(v, _)))

            actorForView(view) match {
              case Some(actorRef) =>
                newDepsActorRefs.foreach(actorRef ! _)
              case None => //actor not yet known nothing to do here
            }

        }
      }

    }
    log.info(s"Returning actors${if (dependencies) " including dependencies."}")

    val viewsToReturnActorRefsFor = if (dependencies)
      allViews.map { case (view, _, _) => view }.toSet
    else
      allViews.filter { case (_, _, depth) => depth == 0 }.map { case (view, _, _) => view }.toSet

    log.info(s"Fetching ${viewsToReturnActorRefsFor.size} actors")

    val actors = viewsToReturnActorRefsFor.map {
      view =>
        child(actorNameForView(view)).get
    }

    log.info(s"Returned ${actors.size} actors")

    actors
  }

  def viewsToCreateActorsFor(views: List[View], dependencies: Boolean = false, depth: Int = 0, visited: HashSet[View] = HashSet()): List[(View, Boolean, Int)] =
    views.flatMap {
      v =>
        if (visited.contains(v))
          List()
        else if (child(actorNameForView(v)).isEmpty) {
          visited += v
          (v, true, depth) :: viewsToCreateActorsFor(v.dependencies.toList, dependencies, depth + 1, visited)
        } else if (dependencies) {
          visited += v
          (v, false, depth) :: viewsToCreateActorsFor(v.dependencies.toList, dependencies, depth + 1, visited)
        } else {
          visited += v
          List((v, false, depth))
        }

    }.distinct
<<<<<<< HEAD
=======

  def actorForView(view: View) =
    child(actorNameForView(view))


>>>>>>> cde004c9
}

/**
  * View manager factory methods
  */
object ViewManagerActor {
  def props(settings: SchedoscopeSettings,
            actionsManagerActor: ActorRef,
            schemaManagerRouter: ActorRef): Props = Props(classOf[ViewManagerActor], settings: SchedoscopeSettings, actionsManagerActor, schemaManagerRouter).withDispatcher("akka.actor.view-manager-dispatcher")

  /**
    * Helper to convert state to MetaData
    *
    * @param view
    * @param version
    * @param timestamp
    * @return current [[org.schedoscope.scheduler.states.ViewSchedulingState]] of the view
    */
  def getStateFromMetadata(view: View, version: String, timestamp: Long) = {
    if ((version != Checksum.defaultDigest) || (timestamp > 0))
      ReadFromSchemaManager(view, version, timestamp)
    else
      CreatedByViewManager(view)
  }

  def actorNameForView(view: View) = view.urlPath.replaceAll("/", ":")
}<|MERGE_RESOLUTION|>--- conflicted
+++ resolved
@@ -19,7 +19,6 @@
 import akka.actor.{Actor, ActorRef, OneForOneStrategy, Props, actorRef2Scala}
 import akka.event.{Logging, LoggingReceive}
 import org.schedoscope.AskPattern._
-import org.schedoscope.Schedoscope
 import org.schedoscope.conf.SchedoscopeSettings
 import org.schedoscope.dsl.View
 import org.schedoscope.dsl.transformations.Checksum
@@ -223,14 +222,10 @@
         }
 
     }.distinct
-<<<<<<< HEAD
-=======
 
   def actorForView(view: View) =
     child(actorNameForView(view))
 
-
->>>>>>> cde004c9
 }
 
 /**
