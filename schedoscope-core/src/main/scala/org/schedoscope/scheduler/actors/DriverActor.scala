--- conflicted
+++ resolved
@@ -136,15 +136,11 @@
 
             case t: Throwable => {
               log.error(s"DRIVER ACTOR: Driver run for handle=${runHandle} failed because completion handler threw exception ${t}, trace ${ExceptionUtils.getStackTrace(t)}")
-<<<<<<< HEAD
-              originalSender ! TransformationFailure(runHandle, DriverRunFailed[T](driver, "Completition handler failed", t))
-              toActiveReceive()
-=======
+
               sendTransformationResult(transformingView,
                 originalSender,
                 TransformationFailure(runHandle, DriverRunFailed[T](driver, "Completition handler failed", t)))
-              toReceive()
->>>>>>> 6bfe57b3
+              toActiveReceive()
             }
           }
 
@@ -160,15 +156,10 @@
               false
           }
 
-<<<<<<< HEAD
-          originalSender ! TransformationSuccess(runHandle, success, viewHasData)
-          toActiveReceive()
-=======
           sendTransformationResult(transformingView,
             originalSender,
             TransformationSuccess(runHandle, success, viewHasData))
-          toReceive()
->>>>>>> 6bfe57b3
+          toActiveReceive()
         }
 
         case failure: DriverRunFailed[T] => {
@@ -183,15 +174,10 @@
             }
           }
 
-<<<<<<< HEAD
-          originalSender ! TransformationFailure(runHandle, failure)
-          toActiveReceive()
-=======
           sendTransformationResult(transformingView,
             originalSender,
             TransformationFailure(runHandle, failure))
-          toReceive()
->>>>>>> 6bfe57b3
+          toActiveReceive()
         }
       }
     } catch {
@@ -205,19 +191,17 @@
         throw t
       }
     }
-  }
-
-<<<<<<< HEAD
+
     case "reboot" => throw new RetryableDriverException(s"Received reboot command from ${sender.path.toStringWithoutAddress}")
 
-=======
+  }
+
   def sendTransformationResult(transformingView: Option[View], actorRef: ActorRef, msg: AnyRef): Unit = {
     val message = transformingView match {
       case Some(v) => CommandForView(None, v, msg)
       case None => msg
     }
     actorRef ! message
->>>>>>> 6bfe57b3
   }
 
   /**
