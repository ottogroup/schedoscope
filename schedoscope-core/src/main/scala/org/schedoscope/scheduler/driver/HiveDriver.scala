--- conflicted
+++ resolved
@@ -222,10 +222,7 @@
     val conf = new HiveConf(classOf[SessionState])
 
     conf.set("hive.metastore.local", "false")
-<<<<<<< HEAD
-=======
     conf.set("hive.auto.convert.join", "false")
->>>>>>> 9784bf0e
     conf.setBoolVar(HiveConf.ConfVars.HIVESESSIONSILENT, true)
     conf.setVar(HiveConf.ConfVars.METASTOREURIS, Schedoscope.settings.metastoreUri.trim())
 
