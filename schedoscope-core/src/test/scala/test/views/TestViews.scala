/**
  * Copyright 2015 Otto (GmbH & Co KG)
  *
  * Licensed under the Apache License, Version 2.0 (the "License");
  * you may not use this file except in compliance with the License.
  * You may obtain a copy of the License at
  *
  * http://www.apache.org/licenses/LICENSE-2.0
  *
  * Unless required by applicable law or agreed to in writing, software
  * distributed under the License is distributed on an "AS IS" BASIS,
  * WITHOUT WARRANTIES OR CONDITIONS OF ANY KIND, either express or implied.
  * See the License for the specific language governing permissions and
  * limitations under the License.
  */
package test.views

import org.apache.hadoop.hive.ql.udf.generic.GenericUDFSoundex
import org.schedoscope.dsl.Parameter._
import org.schedoscope.dsl.storageformats.{Avro, Parquet, TextFile, _}
import org.schedoscope.dsl.transformations.Export._
import org.schedoscope.dsl.transformations.HiveTransformation
import org.schedoscope.dsl.transformations.HiveTransformation._
import org.schedoscope.dsl.views._
import org.schedoscope.dsl.{Parameter, Structure, View}
import org.schedoscope.export.testsupport.EmbeddedFtpSftpServer
import test.extviews.ExternalShop

import scala.util.Random

case class Brand(shopCode: Parameter[String]) extends View
  with Id
  with JobMetadata {

  comment("In this example, brands are per shop but time invariant")

  val name = fieldOf[String]("The brand's name, but field name overriden", "brand_name")

  asTableSuffix(shopCode)
}

case class Product(shopCode: Parameter[String],
                   year: Parameter[String],
                   month: Parameter[String],
                   day: Parameter[String]) extends View
  with Id
  with PointOccurrence
  with JobMetadata
  with DailyParameterization {

  comment("In this example, shops have different products each day")

  val name = fieldOf[String]
  val brandId = fieldOf[String]

  asTableSuffix(shopCode)
}

case class ProductBrand(shopCode: Parameter[String],
                        year: Parameter[String],
                        month: Parameter[String],
                        day: Parameter[String]) extends View
  with PointOccurrence
  with JobMetadata
  with DailyParameterization {

  comment("ProductBrand joins brands with products")

  val productId = fieldOf[String]
  val brandName = fieldOf[String]

  val brand = dependsOn(() => Brand(shopCode))
  val product = dependsOn(() => Product(shopCode, year, month, day))

  storedAs(Parquet())

  transformVia(() =>
    HiveTransformation(insertInto(
      this,
      s"""
         SELECT
          		p.${product().occurredAt.n} AS ${this.occurredAt.n},
      				p.${product().id.n} AS ${this.productId.n},
          		b.${brand().name.n} AS ${this.brandName.n},
          		'some date time' AS ${this.createdAt.n},
          		'${"ProductBrand"}' AS ${this.createdBy.n}
          FROM 		${product().tableName} p
          JOIN 		${brand().tableName} b
          ON		p.${product().brandId.n} = b.${brand().id.n}
          WHERE 	p.${product().year.n} = "${this.year.v.get}"
          AND 		p.${product().month.n} = "${this.month.v.get}"
          AND 		p.${product().day.n} = "${this.day.v.get}"
          """),
      withFunctions(this, Map("soundex" -> classOf[GenericUDFSoundex]))))
}

case class ViewWithIllegalExternalDeps(shopCode: Parameter[String]) extends View {

  val shop = dependsOn(() => external(Brand(shopCode)))

  val productId = fieldOf[String]
  val productName = fieldOf[String]

  transformVia(() =>
    HiveTransformation(insertInto(
      this,
      s"""SELECT * FROM ${shop().n}""")))
}

case class ViewWithIllegalInternalDeps(shopCode: Parameter[String]) extends View {

  val shop = dependsOn(() => ExternalShop())

  val productId = fieldOf[String]
  val productName = fieldOf[String]

  transformVia(() =>
    HiveTransformation(insertInto(
      this,
      s"""SELECT * FROM ${shop().n}""")))
}

case class ViewWithExternalDeps(shopCode: Parameter[String],
                                year: Parameter[String],
                                month: Parameter[String],
                                day: Parameter[String]) extends View
  with PointOccurrence
  with JobMetadata
  with DailyParameterization {

  val shop = dependsOn(() => external(ExternalShop()))

  val productId = fieldOf[String]
  val productName = fieldOf[String]

  transformVia(() =>
    HiveTransformation(insertInto(
      this,
      s"""SELECT * FROM ${shop().n}""")))
}

trait Shop {
  val shopCode: Parameter[String]
  require((shopCode.v.get).toUpperCase().equals(shopCode.v.get), "Put in upper case: " + shopCode.v.get)
}

case class ProductBrandMaterializeOnce(shopCode: Parameter[String],
                                       year: Parameter[String],
                                       month: Parameter[String],
                                       day: Parameter[String]) extends View
  with PointOccurrence
  with JobMetadata
  with DailyParameterization {

  comment("ProductBrand joins brands with products")

  val productId = fieldOf[String]
  val brandName = privacySensitive(fieldOf[String])

  val brand = dependsOn(() => Brand(shopCode))
  val product = dependsOn(() => Product(shopCode, year, month, day))

  storedAs(Parquet())
  materializeOnce

  transformVia(() =>
    HiveTransformation(insertInto(
      this,
      s"""
         SELECT
      				p.${product().id.n} AS ${this.productId.n},
          		b.${brand().name.n} AS ${this.brandName.n},
          		p.${product().occurredAt.n} AS ${this.occurredAt.n}
          		'some date time' AS ${this.createdAt.n}
          		${"ProductBrand"} AS ${this.createdBy.n}
          FROM 		${product().n} p
          JOIN 		${brand().n} b
          ON		p.${product().brandId.n} = b.${brand().id.n}
          WHERE 	p.${product().year.n} = ${this.year.v.get}
          AND 		p.${product().month.n} = ${this.month.v.get}
          AND 		p.${product().day.n} = ${this.day.v.get}
          """)))
}

case class ProductBrandsNoOpMirror(year: Parameter[String],
                                   month: Parameter[String],
                                   day: Parameter[String]) extends View {

  dependsOn(() => ProductBrand(p("EC0101"), year, month, day))
  dependsOn(() => ProductBrand(p("EC0102"), year, month, day))
}

case class ProductBrandsNoOpMirrorDependent(
                                             year: Parameter[String],
                                             month: Parameter[String],
                                             day: Parameter[String]) extends View {

  dependsOn(() => ProductBrandsNoOpMirror(year, month, day))
}

case class NestedStructure() extends Structure {
  val aField = fieldOf[Boolean]
}

case class ComplexStructure() extends Structure {
  val aField = fieldOf[Int]
  val aComplexField = fieldOf[List[NestedStructure]]
}

case class EdgeCasesView() extends View {
  val aMap = fieldOf[Map[String, Int]]
  val anArray = fieldOf[List[Int]]
  val aComplicatedBitch = fieldOf[Map[List[String], List[Map[String, Int]]]]
  val aStructure = fieldOf[ComplexStructure]
}

case class AvroView(
                     year: Parameter[String],
                     month: Parameter[String],
                     day: Parameter[String]) extends View
  with DailyParameterization {

  val aField = fieldOf[String]
  val anotherField = fieldOf[String]

  storedAs(Avro("test.avsc"))
}

case class ViewWithDefaultParams(year: Parameter[String],
                                 month: Parameter[String],
                                 day: Parameter[String],
                                 defaultParameter: Int = 2) extends View {
}

case class Click(shopCode: Parameter[String],
                 year: Parameter[String],
                 month: Parameter[String],
                 day: Parameter[String]) extends View
  with Id
  with DailyParameterization {

  val url = fieldOf[String]
}

<<<<<<< HEAD
trait ClickOfEC extends View
=======
case class ClicksGroupUrlShop(shopCodes: Parameter[List[String]],
                              year: Parameter[String],
                              month: Parameter[String],
                              day: Parameter[String]) extends View
  with DailyParameterization {

  val url = fieldOf[String]
  val clickCount = fieldOf[Long]

  dependsOn(() =>
    for (shopCode <- shopCodes.v.get)
      yield Click(p(shopCode), year, month, day))

  val click = Click(p(shopCodes.v.get.head), year, month, day)

  transformVia(
    () => HiveTransformation(
      insertInto(this,
        s"""
           SELECT ${click.url.n}, MIN(${click.id.n})
           FROM ${click.tableName}
           GROUP BY ${click.url.n}, ${click.shopCode.n}
         """)
    )
  )
}

case class ClickOfEC0101(year: Parameter[String],
                         month: Parameter[String],
                         day: Parameter[String]) extends View
>>>>>>> 41f5c9e4
  with Id
  with DailyParameterization {

  val url = fieldOf[String]
  val click = dependsOn(() => Click(p("EC0101"), year, month, day))

  transformVia(
    () => HiveTransformation(
      insertInto(this,
        s"""
            SELECT ${click().id.n}, ${click().url.n}
            FROM ${click().tableName}
            WHERE ${click().shopCode.n} = '${click().shopCode.v.get}'""")))
}

case class ClickOfEC0101(year: Parameter[String],
                         month: Parameter[String],
                         day: Parameter[String]) extends ClickOfEC
   {
  //storedAs(TextFile())
}

case class ClickOfEC0101Json(year: Parameter[String],
                         month: Parameter[String],
                         day: Parameter[String]) extends ClickOfEC
{
  storedAs(Json())
}

case class ClickOfEC0101ORC(year: Parameter[String],
                         month: Parameter[String],
                         day: Parameter[String]) extends ClickOfEC
{
  storedAs(OptimizedRowColumnar())
}

case class ClickOfEC0101Parquet(year: Parameter[String],
                                month: Parameter[String],
                                day: Parameter[String]) extends ClickOfEC
{
  storedAs(Parquet())
}

case class ClickOfEC0101Avro(year: Parameter[String],
                             month: Parameter[String],
                             day: Parameter[String]) extends ClickOfEC
{
  storedAs(Avro("avro_schemas/click_of_e_c0101_avro.avsc"))
}

case class ClickOfEC0101WithJdbcExport(year: Parameter[String],
                                       month: Parameter[String],
                                       day: Parameter[String]) extends View
  with Id
  with DailyParameterization {

  val url = fieldOf[String]

  val click = dependsOn(() => Click(p("EC0101"), year, month, day))

  transformVia(
    () => HiveTransformation(
      insertInto(this,
        s"""
            SELECT ${click().id.n}, ${click().url.n}
            FROM ${click().tableName}
            WHERE ${click().shopCode.n} = '${click().shopCode.v.get}'""")))

  exportTo(() => Jdbc(this, "jdbc:derby:memory:TestingDB"))

}

case class ClickOfEC0101WithRedisExport(year: Parameter[String],
                                        month: Parameter[String],
                                        day: Parameter[String]) extends View
  with Id
  with DailyParameterization {

  val url = fieldOf[String]

  val click = dependsOn(() => Click(p("EC0101"), year, month, day))

  transformVia(
    () => HiveTransformation(
      insertInto(this,
        s"""
            SELECT ${click().id.n}, ${click().url.n}
            FROM ${click().tableName}
            WHERE ${click().shopCode.n} = '${click().shopCode.v.get}'""")))

  exportTo(() => Redis(this, "localhost", id))

}

case class ClickOfEC0101WithKafkaExport(year: Parameter[String],
                                        month: Parameter[String],
                                        day: Parameter[String]) extends View
  with Id
  with DailyParameterization {

  val url = fieldOf[String]

  val click = dependsOn(() => Click(p("EC0101"), year, month, day))

  transformVia(
    () => HiveTransformation(
      insertInto(this,
        s"""
            SELECT ${click().id.n}, ${click().url.n}
            FROM ${click().tableName}
            WHERE ${click().shopCode.n} = '${click().shopCode.v.get}'""")))

  exportTo(() => Kafka(this, id, "localhost:9092", "localhost:2182"))

}

case class ClickOfEC0101WithFtpExport(year: Parameter[String],
                                      month: Parameter[String],
                                      day: Parameter[String]) extends View
  with Id
  with DailyParameterization {

  val url = fieldOf[String]

  val click = dependsOn(() => Click(p("EC0101"), year, month, day))

  transformVia(
    () => HiveTransformation(
      insertInto(this,
        s"""
            SELECT ${click().id.n}, ${click().url.n}
            FROM ${click().tableName}
            WHERE ${click().shopCode.n} = '${click().shopCode.v.get}'""")))

  val filePrefix = Random.alphanumeric.take(10).mkString

  exportTo(() => Ftp(this,
    "ftp://localhost:2221/",
    EmbeddedFtpSftpServer.FTP_USER_FOR_TESTING,
    EmbeddedFtpSftpServer.FTP_PASS_FOR_TESTING,
    filePrefix))
}

case class SimpleDependendView() extends View with Id {
  val field1 = fieldOf[String]
  tablePathBuilder = s => "src/test/resources/input"

  storedAs(TextFile())

}

case class HDFSInputView() extends View with Id {
  val field1 = fieldOf[String]
  tablePathBuilder = s => "/tmp/test"
  storedAs(Parquet())
}

case class RequireView(shopCode: Parameter[String])
  extends View with Shop {

  val field1 = fieldOf[String]
}

case class ArticleViewParquet() extends View {
  val name = fieldOf[String]
  val number = fieldOf[Int]

  tblProperties(Map("orc.compress" -> "ZLIB", "transactional" -> "true"))
  storedAs(Parquet())
}

case class ArticleViewParquet2() extends View {
  val name = fieldOf[String]
  val number = fieldOf[Int]

  storedAs(Parquet(fullRowFormatCreateTblStmt = true))
}

case class ArticleViewSequence() extends View {
  val name = fieldOf[String]
  val number = fieldOf[Int]

  storedAs(SequenceFile())
}

case class ArticleViewAvro() extends View {
  val name = fieldOf[String]
  val number = fieldOf[Int]

  tblProperties(Map("immutable" -> "true"))
  storedAs(Avro("myPath"))
}

case class ArticleViewAvro2() extends View {
  val name = fieldOf[String]
  val number = fieldOf[Int]

  tblProperties(Map("immutable" -> "true"))
  storedAs(Avro("myPath", fullRowFormatCreateTblStmt = false))
}

case class ArticleViewOrc() extends View {
  val name = fieldOf[String]
  val number = fieldOf[Int]

  tblProperties(Map("immutable" -> "false"))
  storedAs(OptimizedRowColumnar())
}

case class ArticleViewOrc2() extends View {
  val name = fieldOf[String]
  val number = fieldOf[Int]

  storedAs(OptimizedRowColumnar(fullRowFormatCreateTblStmt = true))
}

case class ArticleViewRc() extends View {
  val name = fieldOf[String]
  val number = fieldOf[Int]

  tblProperties(Map("scalable" -> "true"))
  storedAs(RecordColumnarFile())
}

case class ArticleViewCsv() extends View {
  val name = fieldOf[String]
  val number = fieldOf[Int]

  storedAs(Csv(serDeProperties = Map("separatorChar" ->"""\t""",
    "quoteChar" -> "'", "escapeChar" ->"""\\""")))
}

case class ArticleViewRegEx() extends View {
  val name = fieldOf[String]
  val number = fieldOf[Int]

  storedAs(TextFile(serDe = "org.apache.hadoop.hive.serde2.RegexSerDe",
    serDeProperties = Map("input.regex" -> "test")))
}

case class ArticleViewJson() extends View {
  val name = fieldOf[String]
  val number = fieldOf[Int]

  tblProperties(Map("transactional" -> "true"))
  storedAs(Json())
}

case class ArticleViewTextFile1() extends View {
  val name = fieldOf[String]
  val number = fieldOf[Int]

  tblProperties(Map("what" -> "ever"))
  storedAs(TextFile(fieldTerminator = """\\001""",
    collectionItemTerminator = """\002""",
    mapKeyTerminator = """\003""",
    lineTerminator = """\n"""
  ))
}

case class ArticleViewTextFile2() extends View {
  val name = fieldOf[String]
  val number = fieldOf[Int]

  tblProperties(Map("what" -> "buh"))
  storedAs(TextFile(serDe = "org.apache.hadoop.hive.serde2.OpenCSVSerde",
    serDeProperties = Map("separatorChar" ->"""\t""",
      "escapeChar" ->"""\\""")))
}

case class ArticleViewTextFile3() extends View {
  val name = fieldOf[String]
  val number = fieldOf[Int]

  tblProperties(Map("what" -> "buh"))
  storedAs(TextFile(fullRowFormatCreateTblStmt = true))
}

case class ArticleViewInOutput() extends View {
  val name = fieldOf[String]
  val number = fieldOf[Int]

  tblProperties(Map("EXTERNAL" -> "TRUE"))
  storedAs(InOutputFormat(input = "org.apache.hadoop.hive.ql.io.orc.OrcInputFormat",
    output = "org.apache.hadoop.hive.ql.io.orc.OrcOutputFormat",
    serDe = "org.apache.hadoop.hive.ql.io.orc.OrcSerde"))
}

case class ArticleViewS3() extends View {
  val name = fieldOf[String]
  val number = fieldOf[Int]

  tblProperties(Map("orc.compress" -> "ZLIB", "transactional" -> "true"))
  storedAs(S3("schedoscope-bucket-test", OptimizedRowColumnar(), "s3a"))
}<|MERGE_RESOLUTION|>--- conflicted
+++ resolved
@@ -242,9 +242,150 @@
   val url = fieldOf[String]
 }
 
-<<<<<<< HEAD
 trait ClickOfEC extends View
-=======
+  with Id
+  with DailyParameterization {
+
+  val url = fieldOf[String]
+  val click = dependsOn(() => Click(p("EC0101"), year, month, day))
+
+  transformVia(
+    () => HiveTransformation(
+      insertInto(this,
+        s"""
+            SELECT ${click().id.n}, ${click().url.n}
+            FROM ${click().tableName}
+            WHERE ${click().shopCode.n} = '${click().shopCode.v.get}'""")))
+}
+
+case class ClickOfEC0101(year: Parameter[String],
+                         month: Parameter[String],
+                         day: Parameter[String]) extends ClickOfEC
+   {
+  storedAs(TextFile())
+}
+
+case class ClickOfEC0101Json(year: Parameter[String],
+                         month: Parameter[String],
+                         day: Parameter[String]) extends ClickOfEC
+{
+  storedAs(Json())
+}
+
+case class ClickOfEC0101ORC(year: Parameter[String],
+                         month: Parameter[String],
+                         day: Parameter[String]) extends ClickOfEC
+{
+  storedAs(OptimizedRowColumnar())
+}
+
+case class ClickOfEC0101Parquet(year: Parameter[String],
+                                month: Parameter[String],
+                                day: Parameter[String]) extends ClickOfEC
+{
+  storedAs(Parquet())
+}
+
+case class ClickOfEC0101Avro(year: Parameter[String],
+                             month: Parameter[String],
+                             day: Parameter[String]) extends ClickOfEC
+{
+  storedAs(Avro("avro_schemas/click_of_e_c0101_avro.avsc"))
+}
+
+case class ClickOfEC0101WithJdbcExport(year: Parameter[String],
+                                       month: Parameter[String],
+                                       day: Parameter[String]) extends View
+  with Id
+  with DailyParameterization {
+
+  val url = fieldOf[String]
+
+  val click = dependsOn(() => Click(p("EC0101"), year, month, day))
+
+  transformVia(
+    () => HiveTransformation(
+      insertInto(this,
+        s"""
+            SELECT ${click().id.n}, ${click().url.n}
+            FROM ${click().tableName}
+            WHERE ${click().shopCode.n} = '${click().shopCode.v.get}'""")))
+
+  exportTo(() => Jdbc(this, "jdbc:derby:memory:TestingDB"))
+
+}
+
+case class ClickOfEC0101WithRedisExport(year: Parameter[String],
+                                        month: Parameter[String],
+                                        day: Parameter[String]) extends View
+  with Id
+  with DailyParameterization {
+
+  val url = fieldOf[String]
+
+  val click = dependsOn(() => Click(p("EC0101"), year, month, day))
+
+  transformVia(
+    () => HiveTransformation(
+      insertInto(this,
+        s"""
+            SELECT ${click().id.n}, ${click().url.n}
+            FROM ${click().tableName}
+            WHERE ${click().shopCode.n} = '${click().shopCode.v.get}'""")))
+
+  exportTo(() => Redis(this, "localhost", id))
+
+}
+
+case class ClickOfEC0101WithKafkaExport(year: Parameter[String],
+                                        month: Parameter[String],
+                                        day: Parameter[String]) extends View
+  with Id
+  with DailyParameterization {
+
+  val url = fieldOf[String]
+
+  val click = dependsOn(() => Click(p("EC0101"), year, month, day))
+
+  transformVia(
+    () => HiveTransformation(
+      insertInto(this,
+        s"""
+            SELECT ${click().id.n}, ${click().url.n}
+            FROM ${click().tableName}
+            WHERE ${click().shopCode.n} = '${click().shopCode.v.get}'""")))
+
+  exportTo(() => Kafka(this, id, "localhost:9092", "localhost:2182"))
+
+}
+
+case class ClickOfEC0101WithFtpExport(year: Parameter[String],
+                                      month: Parameter[String],
+                                      day: Parameter[String]) extends View
+  with Id
+  with DailyParameterization {
+
+  val url = fieldOf[String]
+
+  val click = dependsOn(() => Click(p("EC0101"), year, month, day))
+
+  transformVia(
+    () => HiveTransformation(
+      insertInto(this,
+        s"""
+            SELECT ${click().id.n}, ${click().url.n}
+            FROM ${click().tableName}
+            WHERE ${click().shopCode.n} = '${click().shopCode.v.get}'""")))
+
+  val filePrefix = Random.alphanumeric.take(10).mkString
+
+  exportTo(() => Ftp(this,
+    "ftp://localhost:2221/",
+    EmbeddedFtpSftpServer.FTP_USER_FOR_TESTING,
+    EmbeddedFtpSftpServer.FTP_PASS_FOR_TESTING,
+    filePrefix))
+}
+
 case class ClicksGroupUrlShop(shopCodes: Parameter[List[String]],
                               year: Parameter[String],
                               month: Parameter[String],
@@ -272,152 +413,7 @@
   )
 }
 
-case class ClickOfEC0101(year: Parameter[String],
-                         month: Parameter[String],
-                         day: Parameter[String]) extends View
->>>>>>> 41f5c9e4
-  with Id
-  with DailyParameterization {
-
-  val url = fieldOf[String]
-  val click = dependsOn(() => Click(p("EC0101"), year, month, day))
-
-  transformVia(
-    () => HiveTransformation(
-      insertInto(this,
-        s"""
-            SELECT ${click().id.n}, ${click().url.n}
-            FROM ${click().tableName}
-            WHERE ${click().shopCode.n} = '${click().shopCode.v.get}'""")))
-}
-
-case class ClickOfEC0101(year: Parameter[String],
-                         month: Parameter[String],
-                         day: Parameter[String]) extends ClickOfEC
-   {
-  //storedAs(TextFile())
-}
-
-case class ClickOfEC0101Json(year: Parameter[String],
-                         month: Parameter[String],
-                         day: Parameter[String]) extends ClickOfEC
-{
-  storedAs(Json())
-}
-
-case class ClickOfEC0101ORC(year: Parameter[String],
-                         month: Parameter[String],
-                         day: Parameter[String]) extends ClickOfEC
-{
-  storedAs(OptimizedRowColumnar())
-}
-
-case class ClickOfEC0101Parquet(year: Parameter[String],
-                                month: Parameter[String],
-                                day: Parameter[String]) extends ClickOfEC
-{
-  storedAs(Parquet())
-}
-
-case class ClickOfEC0101Avro(year: Parameter[String],
-                             month: Parameter[String],
-                             day: Parameter[String]) extends ClickOfEC
-{
-  storedAs(Avro("avro_schemas/click_of_e_c0101_avro.avsc"))
-}
-
-case class ClickOfEC0101WithJdbcExport(year: Parameter[String],
-                                       month: Parameter[String],
-                                       day: Parameter[String]) extends View
-  with Id
-  with DailyParameterization {
-
-  val url = fieldOf[String]
-
-  val click = dependsOn(() => Click(p("EC0101"), year, month, day))
-
-  transformVia(
-    () => HiveTransformation(
-      insertInto(this,
-        s"""
-            SELECT ${click().id.n}, ${click().url.n}
-            FROM ${click().tableName}
-            WHERE ${click().shopCode.n} = '${click().shopCode.v.get}'""")))
-
-  exportTo(() => Jdbc(this, "jdbc:derby:memory:TestingDB"))
-
-}
-
-case class ClickOfEC0101WithRedisExport(year: Parameter[String],
-                                        month: Parameter[String],
-                                        day: Parameter[String]) extends View
-  with Id
-  with DailyParameterization {
-
-  val url = fieldOf[String]
-
-  val click = dependsOn(() => Click(p("EC0101"), year, month, day))
-
-  transformVia(
-    () => HiveTransformation(
-      insertInto(this,
-        s"""
-            SELECT ${click().id.n}, ${click().url.n}
-            FROM ${click().tableName}
-            WHERE ${click().shopCode.n} = '${click().shopCode.v.get}'""")))
-
-  exportTo(() => Redis(this, "localhost", id))
-
-}
-
-case class ClickOfEC0101WithKafkaExport(year: Parameter[String],
-                                        month: Parameter[String],
-                                        day: Parameter[String]) extends View
-  with Id
-  with DailyParameterization {
-
-  val url = fieldOf[String]
-
-  val click = dependsOn(() => Click(p("EC0101"), year, month, day))
-
-  transformVia(
-    () => HiveTransformation(
-      insertInto(this,
-        s"""
-            SELECT ${click().id.n}, ${click().url.n}
-            FROM ${click().tableName}
-            WHERE ${click().shopCode.n} = '${click().shopCode.v.get}'""")))
-
-  exportTo(() => Kafka(this, id, "localhost:9092", "localhost:2182"))
-
-}
-
-case class ClickOfEC0101WithFtpExport(year: Parameter[String],
-                                      month: Parameter[String],
-                                      day: Parameter[String]) extends View
-  with Id
-  with DailyParameterization {
-
-  val url = fieldOf[String]
-
-  val click = dependsOn(() => Click(p("EC0101"), year, month, day))
-
-  transformVia(
-    () => HiveTransformation(
-      insertInto(this,
-        s"""
-            SELECT ${click().id.n}, ${click().url.n}
-            FROM ${click().tableName}
-            WHERE ${click().shopCode.n} = '${click().shopCode.v.get}'""")))
-
-  val filePrefix = Random.alphanumeric.take(10).mkString
-
-  exportTo(() => Ftp(this,
-    "ftp://localhost:2221/",
-    EmbeddedFtpSftpServer.FTP_USER_FOR_TESTING,
-    EmbeddedFtpSftpServer.FTP_PASS_FOR_TESTING,
-    filePrefix))
-}
+
 
 case class SimpleDependendView() extends View with Id {
   val field1 = fieldOf[String]
