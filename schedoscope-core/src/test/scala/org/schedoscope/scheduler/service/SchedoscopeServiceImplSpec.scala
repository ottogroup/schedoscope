package org.schedoscope.scheduler.service

<<<<<<< HEAD
import akka.actor.ActorSystem
import akka.testkit.{ImplicitSender, TestKit, TestProbe}
=======
import akka.actor.{ActorRef, ActorSystem}
import akka.pattern.ask
import akka.testkit.{ImplicitSender, TestActorRef, TestKit, TestProbe}
import akka.util.Timeout
>>>>>>> f98302e7
import org.scalatest.concurrent.ScalaFutures
import org.scalatest.mock.MockitoSugar
import org.schedoscope.scheduler.actors.{ViewActor, ViewManagerActor}
import org.schedoscope.scheduler.driver.{DriverRunOngoing, HiveDriver}
import org.schedoscope.scheduler.messages._
import org.schedoscope.{Schedoscope, Settings, TestUtils}
import org.scalatest.{BeforeAndAfterAll, FlatSpecLike, Matchers}
import org.schedoscope.dsl.Parameter._
<<<<<<< HEAD
import org.schedoscope.scheduler.messages.{GetViews, ViewStatusListResponse, ViewStatusResponse}
import org.schedoscope.{Schedoscope, Settings, TestUtils}
import test.extviews.ExternalShop
import test.views.{Brand, ViewWithExternalDeps}
=======
import org.schedoscope.dsl.View
import org.schedoscope.dsl.transformations.HiveTransformation

import test.views.{ProductBrand, Brand}
>>>>>>> f98302e7

import scala.concurrent.Await
import scala.concurrent.duration._

class SchedoscopeServiceImplSpec extends TestKit(ActorSystem("schedoscope"))
  with ImplicitSender
  with FlatSpecLike
  with Matchers
  with BeforeAndAfterAll
  with MockitoSugar
  with ScalaFutures {

  override def afterAll {
    TestKit.shutdownActorSystem(system)
  }

<<<<<<< HEAD
=======
  /**
    * More info on API check wiki: https://github.com/ottogroup/schedoscope/wiki/Schedoscope%20HTTP%20API
    */

  // defaults
  lazy val errorMsg = "\nLittle path format guide\n========================\n\n/{package}/{view}(/{view parameter value})*\n\nView parameter value format:\n  i(aNumber)                    => an integer\n  l(aNumber)                    => a long\n  b(aNumber)                    => a byte\n  t(true)|t(false)              => a boolean\n  f(aFloat)                     => a float\n  d(aDouble)                    => a double\n  ym(yyyyMM)                    => a MonthlyParameterization\n  ymd(yyyyMMdd)                 => a DailyParameterization\n  null()                        => null\n  everything else               => a string\n\nRanges on view parameter values:\n  rym(yyyyMM-yyyyMM)            => all MonthlyParameterizations between the first (earlier) and the latter (later)\n  rymd(yyyyMMdd-yyyyMMdd)       => all DailyParameterizations between the first (earlier) and the latter (later)\n  e{constructor parameter value format}({aValue},{anotherValue})\n                                => enumerate multiple values for a given view parameter value format.\n  For instance: \n    ei(1,2,3)                   => an enumeration of integer view parameters \n    e(aString, anotherString)   => an enumeration of string view parameters \n    eymd(yyyyMM,yyyMM)          => an enumeration of MonthlyParameterizations\n    erymd(yyyyMM-yyyyMM,yyyyMM-yyyyMM) => an enumeration of MonthlyParameterization ranges\n\nQuoting:\n  Use backslashes to escape the syntax given above. The following characters need quotation: \\,(-)\n"

  // dummy data
  val year = "2014"
  val month = "01"
  val day = "01"
  val shop01 = "EC01"

  val prodBrandUrl01 = s"test.views/ProductBrand/${shop01}/${year}/${month}/${day}"
  val prodUrl01 = s"test.views/Product/${shop01}/${year}/${month}/${day}"
  val brandUrl01 = s"test.views/Brand/${shop01}"

  val productBrandView01 = ProductBrand(p(shop01), p(year), p(month), p(day))
  val brandDependency01:View = productBrandView01.dependencies.head
  val productDependency01:View = productBrandView01.dependencies(1)

  val TIMEOUT = 5 seconds
  // views Status along their lifecycle
  lazy val initStatus = "receive"
  lazy val wait4dep = "waiting"
  lazy val material = "materialized"


  trait ViewManagerActorTest {
    // required for sending msg to actors (futures)
    implicit val timeout = Timeout(TIMEOUT)

    val schemaManagerRouter = TestProbe()
    val transformationManagerActor = TestProbe()

    Schedoscope.actorSystemBuilder = () => system

    val viewManagerActor = TestActorRef(
      ViewManagerActor.props(
            Schedoscope.settings,
            transformationManagerActor.ref,
            schemaManagerRouter.ref))

    Schedoscope.viewManagerActorBuilder = () => viewManagerActor

    def initializeView(view: View): ActorRef = {
      val future = viewManagerActor ? view
      schemaManagerRouter.expectMsg(CheckOrCreateTables(List(view)))
      schemaManagerRouter.reply(SchemaActionSuccess())
      schemaManagerRouter.expectMsg(AddPartitions(List(view)))
      schemaManagerRouter.reply(TransformationMetadata(Map(view -> ("test", 1L))))

      Await.result(future, TIMEOUT)
      future.isCompleted shouldBe true
      future.value.get.isSuccess shouldBe true
      future.value.get.get.asInstanceOf[ActorRef]
    }

    def getInitializedView(view: View): ActorRef = {
      val future = viewManagerActor ? view
      Await.result(future, TIMEOUT)
      future.isCompleted shouldBe true
      future.value.get.isSuccess shouldBe true
      future.value.get.get.asInstanceOf[ActorRef]
    }

    def initializeViewWithDep(view: View, brandDependency:View, productDependency:View): ActorRef = {
      val future = viewManagerActor ? view

      schemaManagerRouter.expectMsg(CheckOrCreateTables(List(brandDependency)))
      schemaManagerRouter.reply(SchemaActionSuccess())
      schemaManagerRouter.expectMsg(CheckOrCreateTables(List(view)))
      schemaManagerRouter.reply(SchemaActionSuccess())
      schemaManagerRouter.expectMsg(CheckOrCreateTables(List(productDependency)))
      schemaManagerRouter.reply(SchemaActionSuccess())
      schemaManagerRouter.expectMsg(AddPartitions(List(brandDependency)))
      schemaManagerRouter.reply(TransformationMetadata(Map(brandDependency -> ("test", 1L))))
      schemaManagerRouter.expectMsg(AddPartitions(List(view)))
      schemaManagerRouter.reply(TransformationMetadata(Map(view -> ("test", 1L))))
      schemaManagerRouter.expectMsg(AddPartitions(List(productDependency)))
      schemaManagerRouter.reply(TransformationMetadata(Map(productDependency -> ("test", 1L))))

      Await.result(future, TIMEOUT)
      future.isCompleted shouldBe true
      future.value.get.isSuccess shouldBe true
      future.value.get.get.asInstanceOf[ActorRef]
    }
  }

  trait SchedoscopeServiceWithViewManagerTest extends ViewManagerActorTest {

    Schedoscope.actorSystemBuilder = () => system

    lazy val service = new SchedoscopeServiceImpl(system,
      Schedoscope.settings,
      viewManagerActor,
      transformationManagerActor.ref)

  }

>>>>>>> f98302e7
  trait SchedoscopeServiceTest {

    lazy val driver = mock[HiveDriver]
    lazy val hiveTransformation = mock[HiveTransformation]

    val viewManagerActor = TestProbe()
    val schemaManagerActor = TestProbe()
    val transformationManagerActor = TestProbe()

    // view actors (spawn by ViewManagerActor
    lazy val prodBrandViewActor = TestProbe()
    lazy val prodViewActor = TestProbe()
    lazy val brandViewActor = TestProbe()

    Schedoscope.actorSystemBuilder = () => system

    Schedoscope.viewManagerActorBuilder = () => viewManagerActor.ref
    Schedoscope.transformationManagerActorBuilder = () => transformationManagerActor.ref
    Schedoscope.schemaManagerRouterBuilder = () => schemaManagerActor.ref

    lazy val service = new SchedoscopeServiceImpl(system,
      Schedoscope.settings,
      viewManagerActor.ref,
      transformationManagerActor.ref)
  }

  trait SchedoscopeServiceExternalTest {
    lazy val settings = TestUtils.createSettings("schedoscope.external.enabled=true",
      """schedoscope.external.internal=["prod.app.test"] """ )
    Schedoscope.actorSystemBuilder = () => system

    val viewManagerActor = TestProbe()
    val transformationManagerActor = TestProbe()
    Schedoscope.viewManagerActorBuilder = () => viewManagerActor.ref

    lazy val service = new SchedoscopeServiceImpl(system,
      settings,
      viewManagerActor.ref,
      transformationManagerActor.ref)

  }

<<<<<<< HEAD
  trait SchedoscopeServiceExternalTest extends SchedoscopeServiceTest {
    override lazy val settings = TestUtils.createSettings("schedoscope.external-dependencies.enabled=true",
      """schedoscope.external-dependencies.home=["${env}.test.views"] """)
=======

  "The ViewManagerActor" should "create a new view" in new SchedoscopeServiceWithViewManagerTest {
    initializeViewWithDep(productBrandView01, brandDependency01, productDependency01)
>>>>>>> f98302e7
  }

  /**
    * Testing /views
    *
    * /views/ViewPattern parameters:
    *
    * status=(transforming|nodata|materialized|failed|retrying|waiting) - passing this parameter will further restrict the output to views with the given state.
    * filter=Regexp - apply a regular expression filter on the view path to further limit information to certain views (e.g. '?filter=.Visit.')
    * dependencies=(true|false) - if a specific view is requested, setting this to true will also return information about all dependent views
    * overview=(true|false) - only return aggregate counts about view scheduling states and not information about individual views.
    *
    */

  it should "fail to load views due to completely invalid viewPathUrl passed" in new SchedoscopeServiceWithViewManagerTest {

    val prodBrandViewActor = initializeViewWithDep(productBrandView01, brandDependency01, productDependency01)
    val wrongUrlPath = "plainOldWrong"
    val initError = s"Invalid view URL pattern passed: ${wrongUrlPath}.\n" +
      s"original Message: Error while parsing view(s) ${wrongUrlPath} : ${wrongUrlPath}\n" +
      "\nProblem: View URL paths needs at least a package and a view class name.\n"
    the [IllegalArgumentException] thrownBy {
      val response = service.views(Some(wrongUrlPath), Some(""), Some(""), Some(true), Some(true), Some(true))
      Await.result(response, TIMEOUT)
    } should have message initError + errorMsg
  }

  it should "fail to load views due to invalid View class passed" in new SchedoscopeServiceWithViewManagerTest {
    val prodBrandViewActor = initializeViewWithDep(productBrandView01, brandDependency01, productDependency01)
    val packge = "test.views"
    val wrongClazz = "plainOldWrong"
    val wrongUrlPath = s"${packge}/${wrongClazz}/"
    val initError = s"Invalid view URL pattern passed: ${wrongUrlPath}.\n" +
      s"original Message: Error while parsing view(s) ${wrongUrlPath} : ${wrongUrlPath}\n" +
      s"\nProblem: No class for package and view: ${packge}.${wrongClazz}\n"
    the [IllegalArgumentException] thrownBy {
      val response = service.views(Some(wrongUrlPath), Some(""), Some(""), Some(true), Some(true), Some(true))
      Await.result(response, TIMEOUT)
    }  should have message initError + errorMsg
  }

  it should "fail to load views due to wrong package reference for View Brand " +
    "(in case you're wondering, means enumeration is working well)" in new SchedoscopeServiceWithViewManagerTest {

    val prodBrandViewActor = initializeViewWithDep(productBrandView01, brandDependency01, productDependency01)
    val packge = "test.views"
    val wrongClazz = "plainOldWrong"
    val wrongUrlPath = s"${packge}/e(ProductBrand,Brand,Product,${wrongClazz})"
    val initError = s"Invalid view URL pattern passed: ${wrongUrlPath}.\n" +
      s"original Message: Error while parsing view(s) ${wrongUrlPath} : ${wrongUrlPath}\n" +
      s"\nProblem: No class for package and view: ${packge}.${wrongClazz}\n"
    the [IllegalArgumentException] thrownBy {
      val response = service.views(Some(wrongUrlPath), Some(""), Some(""), Some(true), Some(true), Some(true))
      Await.result(response, TIMEOUT)
    }  should have message initError + errorMsg
  }

  it should "Return only an overview of the current views" in new SchedoscopeServiceWithViewManagerTest {

    val prodBrandViewActor = initializeViewWithDep(productBrandView01, brandDependency01, productDependency01)

    val response = service.views(Some(prodBrandUrl01), None, None, Some(true), Some(true), Some(true))
    Await.result(response, TIMEOUT)

    response.isCompleted shouldBe true
    response.value.get.get.overview shouldBe Map(("receive", 3))
    response.value.get.get.views shouldBe List()
  }

  it should "initialize & get details about ONLY for that View when dependencies=false" in new SchedoscopeServiceWithViewManagerTest {

    val prodBrandViewActor = initializeViewWithDep(productBrandView01, brandDependency01, productDependency01)
    val prodBrandviewUrlPath01 = Some(prodBrandUrl01)
    val statusParam = None
    val filterParam = None
    val dependenciesParam = Some(false)
    val overviewParam = Some(false)
    val allParam = Some(false)

    val response = service.views(prodBrandviewUrlPath01, statusParam, filterParam, dependenciesParam, overviewParam, allParam)
    Await.result(response, TIMEOUT)

    response.isCompleted shouldBe true
    response.value.get.get.overview shouldBe Map(("receive", 1))
    response.value.get.get.views.size shouldBe 1
    response.value.get.get.views(0).status shouldBe initStatus

    response.value.get.get.views(0).viewPath shouldBe prodBrandUrl01 + s"/${year}${month}${day}"
    response.value.get.get.views(0).dependencies shouldBe None
  }

  it should "initialize & get details about a View and its dependencies provided that view" in new SchedoscopeServiceWithViewManagerTest {

    val prodBrandViewActor = initializeViewWithDep(productBrandView01, brandDependency01, productDependency01)
    val prodBrandviewUrlPath01 = Some(prodBrandUrl01)
    val statusParam = None
    val filterParam = None
    val dependenciesParam = Some(true)
    val overviewParam = Some(false)
    val allParam = Some(false)

    val response = service.views(prodBrandviewUrlPath01, statusParam, filterParam, dependenciesParam, overviewParam, allParam)
    Await.result(response, TIMEOUT)

    response.isCompleted shouldBe true
    response.value.get.get.overview shouldBe Map(("receive", 3))
    response.value.get.get.views.size shouldBe 3

    response.value.get.get.views(0).status shouldBe initStatus
    response.value.get.get.views(1).status shouldBe initStatus
    response.value.get.get.views(2).status shouldBe initStatus

    val resultViews = response.value.get.get.views
    val resultViewsList = List(resultViews(0), resultViews(1), resultViews(2)).sortBy(_.viewPath)
    resultViewsList(0).viewPath shouldBe brandUrl01
    resultViewsList(1).viewPath shouldBe prodUrl01 + s"/${year}${month}${day}"
    resultViewsList(2).viewPath shouldBe prodBrandUrl01 + s"/${year}${month}${day}"

    resultViewsList(0).dependencies shouldBe None
    resultViewsList(1).dependencies shouldBe None
    resultViewsList(2).dependencies.get.get(s"dev_test_views.brand_${shop01.toLowerCase}") shouldBe
      Some(List(brandUrl01))
    resultViewsList(2).dependencies.get.get(s"dev_test_views.product_${shop01.toLowerCase}") shouldBe
      Some(List(prodUrl01 + s"/${year}${month}${day}"))
  }

  it should "initialize & get details all View and their dependencies no view provided" in new SchedoscopeServiceWithViewManagerTest {

    val prodBrandViewActor = initializeViewWithDep(productBrandView01, brandDependency01, productDependency01)
    val prodBrandviewUrlPath01 = None
    val statusParam = None
    val filterParam = None
    val dependenciesParam = Some(true)
    val overviewParam = Some(false)
    val allParam = Some(false)

    val response = service.views(prodBrandviewUrlPath01, statusParam, filterParam, dependenciesParam, overviewParam, allParam)
    Await.result(response, TIMEOUT)

    response.isCompleted shouldBe true
    response.value.get.get.overview shouldBe Map(("receive", 3))
    response.value.get.get.views.size shouldBe 3
    response.value.get.get.views(0).status shouldBe initStatus
    response.value.get.get.views(1).status shouldBe initStatus
    response.value.get.get.views(2).status shouldBe initStatus

    val resultViews = response.value.get.get.views
    val resultViewsList = List(resultViews(0), resultViews(1), resultViews(2)).sortBy(_.viewPath)
    resultViewsList(0).viewPath shouldBe brandUrl01
    resultViewsList(1).viewPath shouldBe prodUrl01 + s"/${year}${month}${day}"
    resultViewsList(2).viewPath shouldBe prodBrandUrl01 + s"/${year}${month}${day}"

    resultViewsList(0).dependencies shouldBe None
    resultViewsList(1).dependencies shouldBe None
    resultViewsList(2).dependencies.get.get(s"dev_test_views.brand_${shop01.toLowerCase}") shouldBe
      Some(List(s"test.views/Brand/${shop01}"))
    resultViewsList(2).dependencies.get.get(s"dev_test_views.product_${shop01.toLowerCase}") shouldBe
      Some(List(prodUrl01 + s"/${year}${month}${day}"))
  }

  it should "initialize & get details of all Views and their " +
    "dependencies - view provided, and all=true" in new SchedoscopeServiceWithViewManagerTest {

    val prodBrandViewActor = initializeViewWithDep(productBrandView01, brandDependency01, productDependency01)
    val prodBrandviewUrlPath01 = Some(prodBrandUrl01)
    val statusParam = None
    val filterParam = None
    val dependenciesParam = Some(true)
    val overviewParam = Some(false)
    val allParam = Some(true)

    val response = service.views(prodBrandviewUrlPath01, statusParam, filterParam, dependenciesParam, overviewParam, allParam)
    Await.result(response, TIMEOUT)

    response.isCompleted shouldBe true
    response.value.get.get.overview shouldBe Map(("receive", 3))
    response.value.get.get.views.size shouldBe 6
  }

  it should "block a call on an external view" in new SchedoscopeServiceExternalTest {
    val testView = ExternalShop()

<<<<<<< HEAD
    the[IllegalArgumentException] thrownBy {
      service.views(Some(testView.urlPath), None, None, None, None, None)
    } should have message "Invalid view URL pattern passed: test.extviews/ExternalShop/.\n" +
      "original Message: You can not address an external view directly."
  }

  it should "allow a call on an internal view" in new SchedoscopeServiceExternalTest {
    val testView = Brand(p("test"))
    val response = Future {
      service.views(Some(testView.urlPath), None, None, None, None, None)
    }
    viewManagerActor.expectMsg(GetViews(Some(List(testView)), None, None))
    viewManagerActor.reply(ViewStatusListResponse(List(ViewStatusResponse("loading", testView, viewManagerActor.ref))))

    val expected = ViewStatusList(Map("loading" -> 1),
      List(ViewStatus("test.views/Brand/test",
        None, "loading", None, None, None, None, None, None, None, None, None, None)))

    whenReady(response) { result =>
      result shouldBe expected
    }
=======
    the [IllegalArgumentException] thrownBy {
      val response = service.views(Some(testView.urlPath), None, None, None, None, None)
      Await.result(response, TIMEOUT)
    } should have message "Invalid view URL pattern passed: test.views/Brand/test.\n" +
      "original Message: You can not access an external view directly"
  }

  /**
    * Testing /materialize/ViewPattern
    *
    * /materialize/ViewPattern parameters:
    *
    * status=(transforming|nodata|materialized|failed|retrying|waiting) materialize all views that have a given status (e.g. 'failed')
    * mode=RESET_TRANSFORMATION_CHECKSUMS ignore transformation version checksums when detecting whether views need to be rematerialized. The new checksum overwrites the old checksum. Useful when changing the code of transformations in way that does not require recomputation.
    *   mode=RESET_TRANSFORMATION_CHECKSUMS_AND_TIMESTAMPS perform a "dry run" where transformation checksums and timestamps are set along the usual rules, however with no actual transformations taking place. As a result, all checksums in the metastore should be current and transformation timestamps should be consistent, such that no materialization will take place upon subsequent normal materializations.
    *   mode=TRANSFORM_ONLY materialize the given views, but without asking the views' dependencies to materialize as well. This is useful when a transformation higher up in the dependency lattice has failed and you want to retry it without potentially rematerializing all dependencies.
    *   mode=SET_ONLY force the given views into the materialized state. No transformation is performed, and all the views' transformation timestamps and checksums are set to current.
    *
    */

  it should "ask ViewManagerActor for View without dependencies, and send msg to correspondent Actor " +
    "to materialize the intended View with mocked viewActorManager" in new SchedoscopeServiceTest {
    val prodBrandviewUrlPath01 = Some(prodBrandUrl01)
    val statusParam = None
    val filterParam = None
    val modeParam = None
    val response = service.materialize(prodBrandviewUrlPath01, statusParam, filterParam, modeParam)

    viewManagerActor.expectMsg(GetViews(Some(List(productBrandView01)), statusParam, filterParam))

    viewManagerActor.reply(
      ViewStatusListResponse(List(ViewStatusResponse(initStatus, productBrandView01, prodBrandViewActor.ref))))

    prodBrandViewActor.expectMsg(MaterializeView(MaterializeViewMode.DEFAULT))

    Await.result(response, TIMEOUT)

    response.isCompleted shouldBe true
    response.value.get.get.overview shouldBe Map(("receive", 1))
    response.value.get.get.views.size shouldBe 1
    response.value.get.get.views(0).status shouldBe initStatus
    response.value.get.get.views(0).viewPath shouldBe prodBrandUrl01 + s"/${year}${month}${day}"
    response.value.get.get.views(0).dependencies shouldBe None

  }

  it should "ask ViewManagerActor for View without dependencies, and send msg to correspondent Actor " +
    "to materialize the intended View with viewActorManager" in new SchedoscopeServiceWithViewManagerTest {
    val prodBrandViewActor = initializeViewWithDep(productBrandView01, brandDependency01, productDependency01)

    val prodBrandviewUrlPath01 = Some(prodBrandUrl01)
    val statusParam = None
    val filterParam = None
    val modeParam = None
    val response = service.materialize(prodBrandviewUrlPath01, statusParam, filterParam, modeParam)

    Await.result(response, TIMEOUT)
    response.isCompleted shouldBe true
    response.value.get.get.overview shouldBe Map(("receive", 1))
    response.value.get.get.views.size shouldBe 1
    response.value.get.get.views(0).status shouldBe initStatus
    response.value.get.get.views(0).viewPath shouldBe prodBrandUrl01 + s"/${year}${month}${day}"
    response.value.get.get.views(0).dependencies shouldBe None
  }

  /**
    * Testing /newdata/ViewPattern
    *
    * /transformations parameters:
    *
    * status=(running|idle) passing this parameter will further restrict the output to transformation drivers with the given state.
    * filter=Regexp apply a regular expression filter on driver name (e.g. '?filter=.hive.')
    *
    */

  it should "ask ViewManagerActor for View without dependencies, and send msg 'newdata' to correspondent Actor " in
    new SchedoscopeServiceTest {
    val prodBrandviewUrlPath01 = Some(prodBrandUrl01)
    val statusParam = None
    val filterParam = None
    val response = service.newdata(prodBrandviewUrlPath01, statusParam, filterParam)

    viewManagerActor.expectMsg(GetViews(Some(List(productBrandView01)), statusParam, filterParam))

    viewManagerActor.reply(
      ViewStatusListResponse(List(ViewStatusResponse(initStatus, productBrandView01, prodBrandViewActor.ref))))

    prodBrandViewActor.expectMsg("newdata")

    Await.result(response, TIMEOUT)

    response.isCompleted shouldBe true
    response.value.get.get.overview shouldBe Map(("receive", 1))
    response.value.get.get.views.size shouldBe 1
    response.value.get.get.views(0).status shouldBe initStatus
    response.value.get.get.views(0).viewPath shouldBe prodBrandUrl01 + s"/${year}${month}${day}"
    response.value.get.get.views(0).dependencies shouldBe None

  }

  /**
    * Testing /invalidate/ViewPattern
    *
    * /transformations parameters:
    *
    * status=(running|idle) passing this parameter will further restrict the output to transformation drivers with the given state.
    * filter=Regexp apply a regular expression filter on driver name (e.g. '?filter=.hive.')
    *
    */

  it should "ask ViewManagerActor for View without dependencies, and send msg to correspondent Actor " +
    "to invalidate the intended View with mocked viewActorManager" in new SchedoscopeServiceTest {
    val prodBrandviewUrlPath01 = Some(prodBrandUrl01)
    val statusParam = None
    val filterParam = None
    val modeParam = None
    val response = service.invalidate(prodBrandviewUrlPath01, statusParam, filterParam, modeParam)

    viewManagerActor.expectMsg(GetViews(Some(List(productBrandView01)), statusParam, filterParam))

    viewManagerActor.reply(
      ViewStatusListResponse(List(ViewStatusResponse(initStatus, productBrandView01, prodBrandViewActor.ref))))

    prodBrandViewActor.expectMsg(InvalidateView())

    Await.result(response, TIMEOUT)

    response.isCompleted shouldBe true
    response.value.get.get.overview shouldBe Map(("receive", 1))
    response.value.get.get.views.size shouldBe 1
    response.value.get.get.views(0).status shouldBe initStatus
    response.value.get.get.views(0).viewPath shouldBe prodBrandUrl01 + s"/${year}${month}${day}"
    response.value.get.get.views(0).dependencies shouldBe None

  }

  it should "ask ViewManagerActor for View without dependencies, and send msg to correspondent Actor " +
    "to invalidate the intended View with viewActorManager" in new SchedoscopeServiceWithViewManagerTest {
    val prodBrandViewActor = initializeViewWithDep(productBrandView01, brandDependency01, productDependency01)

    val prodBrandviewUrlPath01 = Some(prodBrandUrl01)
    val statusParam = None
    val filterParam = None
    val modeParam = None
    val response = service.invalidate(prodBrandviewUrlPath01, statusParam, filterParam, modeParam)

    Await.result(response, TIMEOUT)
    response.isCompleted shouldBe true
    response.value.get.get.overview shouldBe Map(("receive", 1))
    response.value.get.get.views.size shouldBe 1
    response.value.get.get.views(0).status shouldBe initStatus
    response.value.get.get.views(0).viewPath shouldBe prodBrandUrl01 + s"/${year}${month}${day}"
    response.value.get.get.views(0).dependencies shouldBe None
  }

  /**
    * Testing /queues
    *
    * /queues parameters:
    *
    * status=(running|idle) passing this parameter will further restrict the output to transformation drivers with the given state.
    * filter=Regexp apply a regular expression filter on driver name (e.g. '?filter=.hive.')
    *
    */

  it should "ask transformationManagerActor for ongoing queues" in new SchedoscopeServiceTest {
    val prodBrandviewUrlPath01 = Some(prodBrandUrl01)
    val typParam = None
    val filterParam = None
    val response = service.queues(typParam, filterParam)

    transformationManagerActor.expectMsg(DeployCommand())
    transformationManagerActor.expectMsg(GetQueues())

    val queueMsgStatus = QueueStatusListResponse(Map("allFakeActors" -> List(TestProbe().ref, TestProbe().ref)))
    transformationManagerActor.reply(queueMsgStatus)

    Await.result(response, TIMEOUT)

    response.isCompleted shouldBe true
    response.value.get.get.overview shouldBe Map(("allFakeActors", 2))
    response.value.get.get.queues.get("allFakeActors").get.size shouldBe 2
  }

  /**
    * Testing /transformations
    *
    * /transformations parameters:
    *
    * status=(running|idle) passing this parameter will further restrict the output to transformation drivers with the given state.
    * filter=Regexp apply a regular expression filter on driver name (e.g. '?filter=.hive.')
    *
    */

  it should "ask transformationManagerActor for ongoing transformations " in new SchedoscopeServiceTest {
    val prodBrandviewUrlPath01 = Some(prodBrandUrl01)
    val statusParam = None
    val filterParam = None
    val modeParam = None
    val response = service.transformations(statusParam, filterParam)

    transformationManagerActor.expectMsg(DeployCommand())
    transformationManagerActor.expectMsg(GetTransformations())

    val transfMsgStatus = TransformationStatusResponse(message="transforming",
      transformationManagerActor.ref, driver=driver, driverRunHandle=driver.run(hiveTransformation)
      , driverRunStatus=DriverRunOngoing(driver, driver.run(hiveTransformation)))
    transformationManagerActor.reply(
      TransformationStatusListResponse(List(transfMsgStatus)))

    Await.result(response, TIMEOUT)

    response.isCompleted shouldBe true
    response.value.get.get.overview shouldBe Map(("transforming", 1))
    response.value.get.get.transformations.size shouldBe 1
>>>>>>> f98302e7
  }
}<|MERGE_RESOLUTION|>--- conflicted
+++ resolved
@@ -1,33 +1,21 @@
 package org.schedoscope.scheduler.service
 
-<<<<<<< HEAD
-import akka.actor.ActorSystem
-import akka.testkit.{ImplicitSender, TestKit, TestProbe}
-=======
 import akka.actor.{ActorRef, ActorSystem}
 import akka.pattern.ask
 import akka.testkit.{ImplicitSender, TestActorRef, TestKit, TestProbe}
 import akka.util.Timeout
->>>>>>> f98302e7
 import org.scalatest.concurrent.ScalaFutures
 import org.scalatest.mock.MockitoSugar
-import org.schedoscope.scheduler.actors.{ViewActor, ViewManagerActor}
-import org.schedoscope.scheduler.driver.{DriverRunOngoing, HiveDriver}
-import org.schedoscope.scheduler.messages._
-import org.schedoscope.{Schedoscope, Settings, TestUtils}
 import org.scalatest.{BeforeAndAfterAll, FlatSpecLike, Matchers}
 import org.schedoscope.dsl.Parameter._
-<<<<<<< HEAD
-import org.schedoscope.scheduler.messages.{GetViews, ViewStatusListResponse, ViewStatusResponse}
+import org.schedoscope.dsl.View
+import org.schedoscope.dsl.transformations.HiveTransformation
+import org.schedoscope.scheduler.actors.ViewManagerActor
+import org.schedoscope.scheduler.driver.{DriverRunOngoing, HiveDriver}
+import org.schedoscope.scheduler.messages.{GetViews, ViewStatusListResponse, ViewStatusResponse, _}
 import org.schedoscope.{Schedoscope, Settings, TestUtils}
 import test.extviews.ExternalShop
-import test.views.{Brand, ViewWithExternalDeps}
-=======
-import org.schedoscope.dsl.View
-import org.schedoscope.dsl.transformations.HiveTransformation
-
-import test.views.{ProductBrand, Brand}
->>>>>>> f98302e7
+import test.views.{Brand, ProductBrand}
 
 import scala.concurrent.Await
 import scala.concurrent.duration._
@@ -44,8 +32,6 @@
     TestKit.shutdownActorSystem(system)
   }
 
-<<<<<<< HEAD
-=======
   /**
     * More info on API check wiki: https://github.com/ottogroup/schedoscope/wiki/Schedoscope%20HTTP%20API
     */
@@ -64,8 +50,8 @@
   val brandUrl01 = s"test.views/Brand/${shop01}"
 
   val productBrandView01 = ProductBrand(p(shop01), p(year), p(month), p(day))
-  val brandDependency01:View = productBrandView01.dependencies.head
-  val productDependency01:View = productBrandView01.dependencies(1)
+  val brandDependency01: View = productBrandView01.dependencies.head
+  val productDependency01: View = productBrandView01.dependencies(1)
 
   val TIMEOUT = 5 seconds
   // views Status along their lifecycle
@@ -85,9 +71,9 @@
 
     val viewManagerActor = TestActorRef(
       ViewManagerActor.props(
-            Schedoscope.settings,
-            transformationManagerActor.ref,
-            schemaManagerRouter.ref))
+        Schedoscope.settings,
+        transformationManagerActor.ref,
+        schemaManagerRouter.ref))
 
     Schedoscope.viewManagerActorBuilder = () => viewManagerActor
 
@@ -112,7 +98,7 @@
       future.value.get.get.asInstanceOf[ActorRef]
     }
 
-    def initializeViewWithDep(view: View, brandDependency:View, productDependency:View): ActorRef = {
+    def initializeViewWithDep(view: View, brandDependency: View, productDependency: View): ActorRef = {
       val future = viewManagerActor ? view
 
       schemaManagerRouter.expectMsg(CheckOrCreateTables(List(brandDependency)))
@@ -146,8 +132,9 @@
 
   }
 
->>>>>>> f98302e7
   trait SchedoscopeServiceTest {
+
+    lazy val settings = Settings()
 
     lazy val driver = mock[HiveDriver]
     lazy val hiveTransformation = mock[HiveTransformation]
@@ -168,36 +155,18 @@
     Schedoscope.schemaManagerRouterBuilder = () => schemaManagerActor.ref
 
     lazy val service = new SchedoscopeServiceImpl(system,
-      Schedoscope.settings,
-      viewManagerActor.ref,
-      transformationManagerActor.ref)
-  }
-
-  trait SchedoscopeServiceExternalTest {
-    lazy val settings = TestUtils.createSettings("schedoscope.external.enabled=true",
-      """schedoscope.external.internal=["prod.app.test"] """ )
-    Schedoscope.actorSystemBuilder = () => system
-
-    val viewManagerActor = TestProbe()
-    val transformationManagerActor = TestProbe()
-    Schedoscope.viewManagerActorBuilder = () => viewManagerActor.ref
-
-    lazy val service = new SchedoscopeServiceImpl(system,
       settings,
       viewManagerActor.ref,
       transformationManagerActor.ref)
-
-  }
-
-<<<<<<< HEAD
+  }
+
   trait SchedoscopeServiceExternalTest extends SchedoscopeServiceTest {
     override lazy val settings = TestUtils.createSettings("schedoscope.external-dependencies.enabled=true",
       """schedoscope.external-dependencies.home=["${env}.test.views"] """)
-=======
+  }
 
   "The ViewManagerActor" should "create a new view" in new SchedoscopeServiceWithViewManagerTest {
     initializeViewWithDep(productBrandView01, brandDependency01, productDependency01)
->>>>>>> f98302e7
   }
 
   /**
@@ -219,7 +188,7 @@
     val initError = s"Invalid view URL pattern passed: ${wrongUrlPath}.\n" +
       s"original Message: Error while parsing view(s) ${wrongUrlPath} : ${wrongUrlPath}\n" +
       "\nProblem: View URL paths needs at least a package and a view class name.\n"
-    the [IllegalArgumentException] thrownBy {
+    the[IllegalArgumentException] thrownBy {
       val response = service.views(Some(wrongUrlPath), Some(""), Some(""), Some(true), Some(true), Some(true))
       Await.result(response, TIMEOUT)
     } should have message initError + errorMsg
@@ -233,10 +202,10 @@
     val initError = s"Invalid view URL pattern passed: ${wrongUrlPath}.\n" +
       s"original Message: Error while parsing view(s) ${wrongUrlPath} : ${wrongUrlPath}\n" +
       s"\nProblem: No class for package and view: ${packge}.${wrongClazz}\n"
-    the [IllegalArgumentException] thrownBy {
+    the[IllegalArgumentException] thrownBy {
       val response = service.views(Some(wrongUrlPath), Some(""), Some(""), Some(true), Some(true), Some(true))
       Await.result(response, TIMEOUT)
-    }  should have message initError + errorMsg
+    } should have message initError + errorMsg
   }
 
   it should "fail to load views due to wrong package reference for View Brand " +
@@ -249,10 +218,10 @@
     val initError = s"Invalid view URL pattern passed: ${wrongUrlPath}.\n" +
       s"original Message: Error while parsing view(s) ${wrongUrlPath} : ${wrongUrlPath}\n" +
       s"\nProblem: No class for package and view: ${packge}.${wrongClazz}\n"
-    the [IllegalArgumentException] thrownBy {
+    the[IllegalArgumentException] thrownBy {
       val response = service.views(Some(wrongUrlPath), Some(""), Some(""), Some(true), Some(true), Some(true))
       Await.result(response, TIMEOUT)
-    }  should have message initError + errorMsg
+    } should have message initError + errorMsg
   }
 
   it should "Return only an overview of the current views" in new SchedoscopeServiceWithViewManagerTest {
@@ -263,7 +232,7 @@
     Await.result(response, TIMEOUT)
 
     response.isCompleted shouldBe true
-    response.value.get.get.overview shouldBe Map(("receive", 3))
+    response.value.get.get.overview shouldBe Map("receive" -> 3)
     response.value.get.get.views shouldBe List()
   }
 
@@ -281,7 +250,7 @@
     Await.result(response, TIMEOUT)
 
     response.isCompleted shouldBe true
-    response.value.get.get.overview shouldBe Map(("receive", 1))
+    response.value.get.get.overview shouldBe Map("receive" -> 1)
     response.value.get.get.views.size shouldBe 1
     response.value.get.get.views(0).status shouldBe initStatus
 
@@ -303,7 +272,7 @@
     Await.result(response, TIMEOUT)
 
     response.isCompleted shouldBe true
-    response.value.get.get.overview shouldBe Map(("receive", 3))
+    response.value.get.get.overview shouldBe Map("receive" -> 3)
     response.value.get.get.views.size shouldBe 3
 
     response.value.get.get.views(0).status shouldBe initStatus
@@ -338,7 +307,7 @@
     Await.result(response, TIMEOUT)
 
     response.isCompleted shouldBe true
-    response.value.get.get.overview shouldBe Map(("receive", 3))
+    response.value.get.get.overview shouldBe Map("receive" -> 3)
     response.value.get.get.views.size shouldBe 3
     response.value.get.get.views(0).status shouldBe initStatus
     response.value.get.get.views(1).status shouldBe initStatus
@@ -373,25 +342,25 @@
     Await.result(response, TIMEOUT)
 
     response.isCompleted shouldBe true
-    response.value.get.get.overview shouldBe Map(("receive", 3))
+    response.value.get.get.overview shouldBe Map("receive" -> 3)
     response.value.get.get.views.size shouldBe 6
   }
 
   it should "block a call on an external view" in new SchedoscopeServiceExternalTest {
     val testView = ExternalShop()
 
-<<<<<<< HEAD
+    val response = service.views(Some(testView.urlPath), None, None, None, None, None)
+
     the[IllegalArgumentException] thrownBy {
-      service.views(Some(testView.urlPath), None, None, None, None, None)
+      Await.result(response, TIMEOUT)
     } should have message "Invalid view URL pattern passed: test.extviews/ExternalShop/.\n" +
       "original Message: You can not address an external view directly."
   }
 
   it should "allow a call on an internal view" in new SchedoscopeServiceExternalTest {
     val testView = Brand(p("test"))
-    val response = Future {
-      service.views(Some(testView.urlPath), None, None, None, None, None)
-    }
+    val response = service.views(Some(testView.urlPath), None, None, None, None, None)
+
     viewManagerActor.expectMsg(GetViews(Some(List(testView)), None, None))
     viewManagerActor.reply(ViewStatusListResponse(List(ViewStatusResponse("loading", testView, viewManagerActor.ref))))
 
@@ -402,12 +371,6 @@
     whenReady(response) { result =>
       result shouldBe expected
     }
-=======
-    the [IllegalArgumentException] thrownBy {
-      val response = service.views(Some(testView.urlPath), None, None, None, None, None)
-      Await.result(response, TIMEOUT)
-    } should have message "Invalid view URL pattern passed: test.views/Brand/test.\n" +
-      "original Message: You can not access an external view directly"
   }
 
   /**
@@ -417,9 +380,9 @@
     *
     * status=(transforming|nodata|materialized|failed|retrying|waiting) materialize all views that have a given status (e.g. 'failed')
     * mode=RESET_TRANSFORMATION_CHECKSUMS ignore transformation version checksums when detecting whether views need to be rematerialized. The new checksum overwrites the old checksum. Useful when changing the code of transformations in way that does not require recomputation.
-    *   mode=RESET_TRANSFORMATION_CHECKSUMS_AND_TIMESTAMPS perform a "dry run" where transformation checksums and timestamps are set along the usual rules, however with no actual transformations taking place. As a result, all checksums in the metastore should be current and transformation timestamps should be consistent, such that no materialization will take place upon subsequent normal materializations.
-    *   mode=TRANSFORM_ONLY materialize the given views, but without asking the views' dependencies to materialize as well. This is useful when a transformation higher up in the dependency lattice has failed and you want to retry it without potentially rematerializing all dependencies.
-    *   mode=SET_ONLY force the given views into the materialized state. No transformation is performed, and all the views' transformation timestamps and checksums are set to current.
+    * mode=RESET_TRANSFORMATION_CHECKSUMS_AND_TIMESTAMPS perform a "dry run" where transformation checksums and timestamps are set along the usual rules, however with no actual transformations taking place. As a result, all checksums in the metastore should be current and transformation timestamps should be consistent, such that no materialization will take place upon subsequent normal materializations.
+    * mode=TRANSFORM_ONLY materialize the given views, but without asking the views' dependencies to materialize as well. This is useful when a transformation higher up in the dependency lattice has failed and you want to retry it without potentially rematerializing all dependencies.
+    * mode=SET_ONLY force the given views into the materialized state. No transformation is performed, and all the views' transformation timestamps and checksums are set to current.
     *
     */
 
@@ -441,7 +404,7 @@
     Await.result(response, TIMEOUT)
 
     response.isCompleted shouldBe true
-    response.value.get.get.overview shouldBe Map(("receive", 1))
+    response.value.get.get.overview shouldBe Map("receive" -> 1)
     response.value.get.get.views.size shouldBe 1
     response.value.get.get.views(0).status shouldBe initStatus
     response.value.get.get.views(0).viewPath shouldBe prodBrandUrl01 + s"/${year}${month}${day}"
@@ -461,7 +424,7 @@
 
     Await.result(response, TIMEOUT)
     response.isCompleted shouldBe true
-    response.value.get.get.overview shouldBe Map(("receive", 1))
+    response.value.get.get.overview shouldBe Map("receive" -> 1)
     response.value.get.get.views.size shouldBe 1
     response.value.get.get.views(0).status shouldBe initStatus
     response.value.get.get.views(0).viewPath shouldBe prodBrandUrl01 + s"/${year}${month}${day}"
@@ -480,22 +443,58 @@
 
   it should "ask ViewManagerActor for View without dependencies, and send msg 'newdata' to correspondent Actor " in
     new SchedoscopeServiceTest {
-    val prodBrandviewUrlPath01 = Some(prodBrandUrl01)
-    val statusParam = None
-    val filterParam = None
-    val response = service.newdata(prodBrandviewUrlPath01, statusParam, filterParam)
+      val prodBrandviewUrlPath01 = Some(prodBrandUrl01)
+      val statusParam = None
+      val filterParam = None
+      val response = service.newdata(prodBrandviewUrlPath01, statusParam, filterParam)
+
+      viewManagerActor.expectMsg(GetViews(Some(List(productBrandView01)), statusParam, filterParam))
+
+      viewManagerActor.reply(
+        ViewStatusListResponse(List(ViewStatusResponse(initStatus, productBrandView01, prodBrandViewActor.ref))))
+
+      prodBrandViewActor.expectMsg("newdata")
+
+      Await.result(response, TIMEOUT)
+
+      response.isCompleted shouldBe true
+      response.value.get.get.overview shouldBe Map("receive" -> 1)
+      response.value.get.get.views.size shouldBe 1
+      response.value.get.get.views(0).status shouldBe initStatus
+      response.value.get.get.views(0).viewPath shouldBe prodBrandUrl01 + s"/${year}${month}${day}"
+      response.value.get.get.views(0).dependencies shouldBe None
+
+    }
+
+  /**
+    * Testing /invalidate/ViewPattern
+    *
+    * /transformations parameters:
+    *
+    * status=(running|idle) passing this parameter will further restrict the output to transformation drivers with the given state.
+    * filter=Regexp apply a regular expression filter on driver name (e.g. '?filter=.hive.')
+    *
+    */
+
+  it should "ask ViewManagerActor for View without dependencies, and send msg to correspondent Actor " +
+    "to invalidate the intended View with mocked viewActorManager" in new SchedoscopeServiceTest {
+    val prodBrandviewUrlPath01 = Some(prodBrandUrl01)
+    val statusParam = None
+    val filterParam = None
+    val modeParam = None
+    val response = service.invalidate(prodBrandviewUrlPath01, statusParam, filterParam, modeParam)
 
     viewManagerActor.expectMsg(GetViews(Some(List(productBrandView01)), statusParam, filterParam))
 
     viewManagerActor.reply(
       ViewStatusListResponse(List(ViewStatusResponse(initStatus, productBrandView01, prodBrandViewActor.ref))))
 
-    prodBrandViewActor.expectMsg("newdata")
-
-    Await.result(response, TIMEOUT)
-
-    response.isCompleted shouldBe true
-    response.value.get.get.overview shouldBe Map(("receive", 1))
+    prodBrandViewActor.expectMsg(InvalidateView())
+
+    Await.result(response, TIMEOUT)
+
+    response.isCompleted shouldBe true
+    response.value.get.get.overview shouldBe Map("receive" -> 1)
     response.value.get.get.views.size shouldBe 1
     response.value.get.get.views(0).status shouldBe initStatus
     response.value.get.get.views(0).viewPath shouldBe prodBrandUrl01 + s"/${year}${month}${day}"
@@ -503,100 +502,64 @@
 
   }
 
-  /**
-    * Testing /invalidate/ViewPattern
-    *
-    * /transformations parameters:
+  it should "ask ViewManagerActor for View without dependencies, and send msg to correspondent Actor " +
+    "to invalidate the intended View with viewActorManager" in new SchedoscopeServiceWithViewManagerTest {
+    val prodBrandViewActor = initializeViewWithDep(productBrandView01, brandDependency01, productDependency01)
+
+    val prodBrandviewUrlPath01 = Some(prodBrandUrl01)
+    val statusParam = None
+    val filterParam = None
+    val modeParam = None
+    val response = service.invalidate(prodBrandviewUrlPath01, statusParam, filterParam, modeParam)
+
+    Await.result(response, TIMEOUT)
+    response.isCompleted shouldBe true
+    response.value.get.get.overview shouldBe Map("receive" -> 1)
+    response.value.get.get.views.size shouldBe 1
+    response.value.get.get.views(0).status shouldBe initStatus
+    response.value.get.get.views(0).viewPath shouldBe prodBrandUrl01 + s"/${year}${month}${day}"
+    response.value.get.get.views(0).dependencies shouldBe None
+  }
+
+  /**
+    * Testing /queues
+    *
+    * /queues parameters:
     *
     * status=(running|idle) passing this parameter will further restrict the output to transformation drivers with the given state.
     * filter=Regexp apply a regular expression filter on driver name (e.g. '?filter=.hive.')
     *
     */
 
-  it should "ask ViewManagerActor for View without dependencies, and send msg to correspondent Actor " +
-    "to invalidate the intended View with mocked viewActorManager" in new SchedoscopeServiceTest {
-    val prodBrandviewUrlPath01 = Some(prodBrandUrl01)
-    val statusParam = None
-    val filterParam = None
-    val modeParam = None
-    val response = service.invalidate(prodBrandviewUrlPath01, statusParam, filterParam, modeParam)
-
-    viewManagerActor.expectMsg(GetViews(Some(List(productBrandView01)), statusParam, filterParam))
-
-    viewManagerActor.reply(
-      ViewStatusListResponse(List(ViewStatusResponse(initStatus, productBrandView01, prodBrandViewActor.ref))))
-
-    prodBrandViewActor.expectMsg(InvalidateView())
-
-    Await.result(response, TIMEOUT)
-
-    response.isCompleted shouldBe true
-    response.value.get.get.overview shouldBe Map(("receive", 1))
-    response.value.get.get.views.size shouldBe 1
-    response.value.get.get.views(0).status shouldBe initStatus
-    response.value.get.get.views(0).viewPath shouldBe prodBrandUrl01 + s"/${year}${month}${day}"
-    response.value.get.get.views(0).dependencies shouldBe None
-
-  }
-
-  it should "ask ViewManagerActor for View without dependencies, and send msg to correspondent Actor " +
-    "to invalidate the intended View with viewActorManager" in new SchedoscopeServiceWithViewManagerTest {
-    val prodBrandViewActor = initializeViewWithDep(productBrandView01, brandDependency01, productDependency01)
-
-    val prodBrandviewUrlPath01 = Some(prodBrandUrl01)
-    val statusParam = None
-    val filterParam = None
-    val modeParam = None
-    val response = service.invalidate(prodBrandviewUrlPath01, statusParam, filterParam, modeParam)
-
-    Await.result(response, TIMEOUT)
-    response.isCompleted shouldBe true
-    response.value.get.get.overview shouldBe Map(("receive", 1))
-    response.value.get.get.views.size shouldBe 1
-    response.value.get.get.views(0).status shouldBe initStatus
-    response.value.get.get.views(0).viewPath shouldBe prodBrandUrl01 + s"/${year}${month}${day}"
-    response.value.get.get.views(0).dependencies shouldBe None
-  }
-
-  /**
-    * Testing /queues
-    *
-    * /queues parameters:
+  it should "ask transformationManagerActor for ongoing queues" in new SchedoscopeServiceTest {
+    val prodBrandviewUrlPath01 = Some(prodBrandUrl01)
+    val typParam = None
+    val filterParam = None
+    val response = service.queues(typParam, filterParam)
+
+    transformationManagerActor.expectMsg(DeployCommand())
+    transformationManagerActor.expectMsg(GetQueues())
+
+    val queueMsgStatus = QueueStatusListResponse(Map("allFakeActors" -> List(TestProbe().ref, TestProbe().ref)))
+    transformationManagerActor.reply(queueMsgStatus)
+
+    Await.result(response, TIMEOUT)
+
+    response.isCompleted shouldBe true
+    response.value.get.get.overview shouldBe Map("allFakeActors" -> 2)
+    response.value.get.get.queues.get("allFakeActors").get.size shouldBe 2
+  }
+
+  /**
+    * Testing /transformations
+    *
+    * /transformations parameters:
     *
     * status=(running|idle) passing this parameter will further restrict the output to transformation drivers with the given state.
     * filter=Regexp apply a regular expression filter on driver name (e.g. '?filter=.hive.')
     *
     */
 
-  it should "ask transformationManagerActor for ongoing queues" in new SchedoscopeServiceTest {
-    val prodBrandviewUrlPath01 = Some(prodBrandUrl01)
-    val typParam = None
-    val filterParam = None
-    val response = service.queues(typParam, filterParam)
-
-    transformationManagerActor.expectMsg(DeployCommand())
-    transformationManagerActor.expectMsg(GetQueues())
-
-    val queueMsgStatus = QueueStatusListResponse(Map("allFakeActors" -> List(TestProbe().ref, TestProbe().ref)))
-    transformationManagerActor.reply(queueMsgStatus)
-
-    Await.result(response, TIMEOUT)
-
-    response.isCompleted shouldBe true
-    response.value.get.get.overview shouldBe Map(("allFakeActors", 2))
-    response.value.get.get.queues.get("allFakeActors").get.size shouldBe 2
-  }
-
-  /**
-    * Testing /transformations
-    *
-    * /transformations parameters:
-    *
-    * status=(running|idle) passing this parameter will further restrict the output to transformation drivers with the given state.
-    * filter=Regexp apply a regular expression filter on driver name (e.g. '?filter=.hive.')
-    *
-    */
-
   it should "ask transformationManagerActor for ongoing transformations " in new SchedoscopeServiceTest {
     val prodBrandviewUrlPath01 = Some(prodBrandUrl01)
     val statusParam = None
@@ -607,17 +570,16 @@
     transformationManagerActor.expectMsg(DeployCommand())
     transformationManagerActor.expectMsg(GetTransformations())
 
-    val transfMsgStatus = TransformationStatusResponse(message="transforming",
-      transformationManagerActor.ref, driver=driver, driverRunHandle=driver.run(hiveTransformation)
-      , driverRunStatus=DriverRunOngoing(driver, driver.run(hiveTransformation)))
+    val transfMsgStatus = TransformationStatusResponse(message = "transforming",
+      transformationManagerActor.ref, driver = driver, driverRunHandle = driver.run(hiveTransformation)
+      , driverRunStatus = DriverRunOngoing(driver, driver.run(hiveTransformation)))
     transformationManagerActor.reply(
       TransformationStatusListResponse(List(transfMsgStatus)))
 
     Await.result(response, TIMEOUT)
 
     response.isCompleted shouldBe true
-    response.value.get.get.overview shouldBe Map(("transforming", 1))
+    response.value.get.get.overview shouldBe Map("transforming" -> 1)
     response.value.get.get.transformations.size shouldBe 1
->>>>>>> f98302e7
-  }
-}+  }
+}
