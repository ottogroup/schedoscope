package org.schedoscope.scheduler.service

import akka.actor.{ActorRef, ActorSystem}
import akka.pattern.ask
import akka.testkit.{ImplicitSender, TestActorRef, TestKit, TestProbe}
import akka.util.Timeout
import org.scalatest.concurrent.ScalaFutures
import org.scalatest.mock.MockitoSugar
import org.scalatest.{BeforeAndAfterAll, FlatSpecLike, Matchers}
import org.schedoscope.dsl.Parameter._
import org.schedoscope.dsl.View
import org.schedoscope.dsl.transformations.HiveTransformation
import org.schedoscope.scheduler.actors.ViewManagerActor
import org.schedoscope.scheduler.driver.{DriverRunOngoing, HiveDriver}
import org.schedoscope.scheduler.messages.{GetViews, ViewStatusListResponse, ViewStatusResponse, _}
import org.schedoscope.{Schedoscope, Settings, TestUtils}
import test.extviews.ExternalShop
import test.views.{Brand, ProductBrand}

import scala.concurrent.Await
import scala.concurrent.duration._

class SchedoscopeServiceImplSpec extends TestKit(ActorSystem("schedoscope"))
  with ImplicitSender
  with FlatSpecLike
  with Matchers
  with BeforeAndAfterAll
  with MockitoSugar
  with ScalaFutures {

  override def afterAll {
    TestKit.shutdownActorSystem(system)
  }

  /**
    * More info on API check wiki: https://github.com/ottogroup/schedoscope/wiki/Schedoscope%20HTTP%20API
    */

  // defaults
  lazy val errorMsg = "\nLittle path format guide\n========================\n\n/{package}/{view}(/{view parameter value})*\n\nView parameter value format:\n  i(aNumber)                    => an integer\n  l(aNumber)                    => a long\n  b(aNumber)                    => a byte\n  t(true)|t(false)              => a boolean\n  f(aFloat)                     => a float\n  d(aDouble)                    => a double\n  ym(yyyyMM)                    => a MonthlyParameterization\n  ymd(yyyyMMdd)                 => a DailyParameterization\n  null()                        => null\n  everything else               => a string\n\nRanges on view parameter values:\n  rym(yyyyMM-yyyyMM)            => all MonthlyParameterizations between the first (earlier) and the latter (later)\n  rymd(yyyyMMdd-yyyyMMdd)       => all DailyParameterizations between the first (earlier) and the latter (later)\n  e{constructor parameter value format}({aValue},{anotherValue})\n                                => enumerate multiple values for a given view parameter value format.\n  For instance: \n    ei(1,2,3)                   => an enumeration of integer view parameters \n    e(aString, anotherString)   => an enumeration of string view parameters \n    eymd(yyyyMM,yyyMM)          => an enumeration of MonthlyParameterizations\n    erymd(yyyyMM-yyyyMM,yyyyMM-yyyyMM) => an enumeration of MonthlyParameterization ranges\n\nQuoting:\n  Use backslashes to escape the syntax given above. The following characters need quotation: \\,(-)\n"

  // dummy data
  val year = "2014"
  val month = "01"
  val day = "01"
  val shop01 = "EC01"

  val prodBrandUrl01 = s"test.views/ProductBrand/${shop01}/${year}/${month}/${day}"
  val prodUrl01 = s"test.views/Product/${shop01}/${year}/${month}/${day}"
  val brandUrl01 = s"test.views/Brand/${shop01}"

  val productBrandView01 = ProductBrand(p(shop01), p(year), p(month), p(day))
  val brandDependency01: View = productBrandView01.dependencies.head
  val productDependency01: View = productBrandView01.dependencies(1)

  val TIMEOUT = 5 seconds
  // views Status along their lifecycle
  lazy val initStatus = "receive"
  lazy val wait4dep = "waiting"
  lazy val material = "materialized"


  trait ViewManagerActorTest {
    // required for sending msg to actors (futures)
    implicit val timeout = Timeout(TIMEOUT)

    val schemaManagerRouter = TestProbe()
    val transformationManagerActor = TestProbe()
    val viewSchedulingListenerManagerActor = TestProbe()
    Schedoscope.actorSystemBuilder = () => system

    val viewManagerActor = TestActorRef(
      ViewManagerActor.props(
<<<<<<< HEAD
            Schedoscope.settings,
            transformationManagerActor.ref,
            schemaManagerRouter.ref,
            viewSchedulingListenerManagerActor.ref))
=======
        Schedoscope.settings,
        transformationManagerActor.ref,
        schemaManagerRouter.ref))
>>>>>>> 28832520

    Schedoscope.viewManagerActorBuilder = () => viewManagerActor

    def initializeView(view: View): ActorRef = {
      val future = viewManagerActor ? view
      schemaManagerRouter.expectMsg(CheckOrCreateTables(List(view)))
      schemaManagerRouter.reply(SchemaActionSuccess())
      schemaManagerRouter.expectMsg(AddPartitions(List(view)))
      schemaManagerRouter.reply(TransformationMetadata(Map(view -> ("test", 1L))))

      Await.result(future, TIMEOUT)
      future.isCompleted shouldBe true
      future.value.get.isSuccess shouldBe true
      future.value.get.get.asInstanceOf[ActorRef]
    }

    def getInitializedView(view: View): ActorRef = {
      val future = viewManagerActor ? view
      Await.result(future, TIMEOUT)
      future.isCompleted shouldBe true
      future.value.get.isSuccess shouldBe true
      future.value.get.get.asInstanceOf[ActorRef]
    }

    def initializeViewWithDep(view: View, brandDependency: View, productDependency: View): ActorRef = {
      val future = viewManagerActor ? view

      schemaManagerRouter.expectMsg(CheckOrCreateTables(List(brandDependency)))
      schemaManagerRouter.reply(SchemaActionSuccess())
      schemaManagerRouter.expectMsg(CheckOrCreateTables(List(view)))
      schemaManagerRouter.reply(SchemaActionSuccess())
      schemaManagerRouter.expectMsg(CheckOrCreateTables(List(productDependency)))
      schemaManagerRouter.reply(SchemaActionSuccess())
      schemaManagerRouter.expectMsg(AddPartitions(List(brandDependency)))
      schemaManagerRouter.reply(TransformationMetadata(Map(brandDependency -> ("test", 1L))))
      schemaManagerRouter.expectMsg(AddPartitions(List(view)))
      schemaManagerRouter.reply(TransformationMetadata(Map(view -> ("test", 1L))))
      schemaManagerRouter.expectMsg(AddPartitions(List(productDependency)))
      schemaManagerRouter.reply(TransformationMetadata(Map(productDependency -> ("test", 1L))))

      Await.result(future, TIMEOUT)
      future.isCompleted shouldBe true
      future.value.get.isSuccess shouldBe true
      future.value.get.get.asInstanceOf[ActorRef]
    }
  }

  trait SchedoscopeServiceWithViewManagerTest extends ViewManagerActorTest {

    Schedoscope.actorSystemBuilder = () => system

    lazy val service = new SchedoscopeServiceImpl(system,
      Schedoscope.settings,
      viewManagerActor,
      transformationManagerActor.ref)

  }

  trait SchedoscopeServiceTest {

    lazy val settings = Settings()

    lazy val driver = mock[HiveDriver]
    lazy val hiveTransformation = mock[HiveTransformation]

    val viewManagerActor = TestProbe()
    val schemaManagerActor = TestProbe()
    val transformationManagerActor = TestProbe()

    // view actors (spawn by ViewManagerActor
    lazy val prodBrandViewActor = TestProbe()
    lazy val prodViewActor = TestProbe()
    lazy val brandViewActor = TestProbe()

    Schedoscope.actorSystemBuilder = () => system

    Schedoscope.viewManagerActorBuilder = () => viewManagerActor.ref
    Schedoscope.transformationManagerActorBuilder = () => transformationManagerActor.ref
    Schedoscope.schemaManagerRouterBuilder = () => schemaManagerActor.ref

    lazy val service = new SchedoscopeServiceImpl(system,
      settings,
      viewManagerActor.ref,
      transformationManagerActor.ref)
  }

  trait SchedoscopeServiceExternalTest extends SchedoscopeServiceTest {
    override lazy val settings = TestUtils.createSettings("schedoscope.external-dependencies.enabled=true",
      """schedoscope.external-dependencies.home=["${env}.test.views"] """)
  }

  "The ViewManagerActor" should "create a new view" in new SchedoscopeServiceWithViewManagerTest {
    initializeViewWithDep(productBrandView01, brandDependency01, productDependency01)
  }

  /**
    * Testing /views
    *
    * /views/ViewPattern parameters:
    *
    * status=(transforming|nodata|materialized|failed|retrying|waiting) - passing this parameter will further restrict the output to views with the given state.
    * filter=Regexp - apply a regular expression filter on the view path to further limit information to certain views (e.g. '?filter=.Visit.')
    * dependencies=(true|false) - if a specific view is requested, setting this to true will also return information about all dependent views
    * overview=(true|false) - only return aggregate counts about view scheduling states and not information about individual views.
    *
    */

  it should "fail to load views due to completely invalid viewPathUrl passed" in new SchedoscopeServiceWithViewManagerTest {

    val prodBrandViewActor = initializeViewWithDep(productBrandView01, brandDependency01, productDependency01)
    val wrongUrlPath = "plainOldWrong"
    val initError = s"Invalid view URL pattern passed: ${wrongUrlPath}.\n" +
      s"original Message: Error while parsing view(s) ${wrongUrlPath} : ${wrongUrlPath}\n" +
      "\nProblem: View URL paths needs at least a package and a view class name.\n"
    the[IllegalArgumentException] thrownBy {
      val response = service.views(Some(wrongUrlPath), Some(""), Some(""), Some(true), Some(true), Some(true))
      Await.result(response, TIMEOUT)
    } should have message initError + errorMsg
  }

  it should "fail to load views due to invalid View class passed" in new SchedoscopeServiceWithViewManagerTest {
    val prodBrandViewActor = initializeViewWithDep(productBrandView01, brandDependency01, productDependency01)
    val packge = "test.views"
    val wrongClazz = "plainOldWrong"
    val wrongUrlPath = s"${packge}/${wrongClazz}/"
    val initError = s"Invalid view URL pattern passed: ${wrongUrlPath}.\n" +
      s"original Message: Error while parsing view(s) ${wrongUrlPath} : ${wrongUrlPath}\n" +
      s"\nProblem: No class for package and view: ${packge}.${wrongClazz}\n"
    the[IllegalArgumentException] thrownBy {
      val response = service.views(Some(wrongUrlPath), Some(""), Some(""), Some(true), Some(true), Some(true))
      Await.result(response, TIMEOUT)
    } should have message initError + errorMsg
  }

  it should "fail to load views due to wrong package reference for View Brand " +
    "(in case you're wondering, means enumeration is working well)" in new SchedoscopeServiceWithViewManagerTest {

    val prodBrandViewActor = initializeViewWithDep(productBrandView01, brandDependency01, productDependency01)
    val packge = "test.views"
    val wrongClazz = "plainOldWrong"
    val wrongUrlPath = s"${packge}/e(ProductBrand,Brand,Product,${wrongClazz})"
    val initError = s"Invalid view URL pattern passed: ${wrongUrlPath}.\n" +
      s"original Message: Error while parsing view(s) ${wrongUrlPath} : ${wrongUrlPath}\n" +
      s"\nProblem: No class for package and view: ${packge}.${wrongClazz}\n"
    the[IllegalArgumentException] thrownBy {
      val response = service.views(Some(wrongUrlPath), Some(""), Some(""), Some(true), Some(true), Some(true))
      Await.result(response, TIMEOUT)
    } should have message initError + errorMsg
  }

  it should "Return only an overview of the current views" in new SchedoscopeServiceWithViewManagerTest {

    val prodBrandViewActor = initializeViewWithDep(productBrandView01, brandDependency01, productDependency01)

    val response = service.views(Some(prodBrandUrl01), None, None, Some(true), Some(true), Some(true))
    Await.result(response, TIMEOUT)

    response.isCompleted shouldBe true
    response.value.get.get.overview shouldBe Map("receive" -> 3)
    response.value.get.get.views shouldBe List()
  }

  it should "initialize & get details about ONLY for that View when dependencies=false" in new SchedoscopeServiceWithViewManagerTest {

    val prodBrandViewActor = initializeViewWithDep(productBrandView01, brandDependency01, productDependency01)
    val prodBrandviewUrlPath01 = Some(prodBrandUrl01)
    val statusParam = None
    val filterParam = None
    val dependenciesParam = Some(false)
    val overviewParam = Some(false)
    val allParam = Some(false)

    val response = service.views(prodBrandviewUrlPath01, statusParam, filterParam, dependenciesParam, overviewParam, allParam)
    Await.result(response, TIMEOUT)

    response.isCompleted shouldBe true
    response.value.get.get.overview shouldBe Map("receive" -> 1)
    response.value.get.get.views.size shouldBe 1
    response.value.get.get.views(0).status shouldBe initStatus

    response.value.get.get.views(0).viewPath shouldBe prodBrandUrl01 + s"/${year}${month}${day}"
    response.value.get.get.views(0).dependencies shouldBe None
  }

  it should "initialize & get details about a View and its dependencies provided that view" in new SchedoscopeServiceWithViewManagerTest {

    val prodBrandViewActor = initializeViewWithDep(productBrandView01, brandDependency01, productDependency01)
    val prodBrandviewUrlPath01 = Some(prodBrandUrl01)
    val statusParam = None
    val filterParam = None
    val dependenciesParam = Some(true)
    val overviewParam = Some(false)
    val allParam = Some(false)

    val response = service.views(prodBrandviewUrlPath01, statusParam, filterParam, dependenciesParam, overviewParam, allParam)
    Await.result(response, TIMEOUT)

    response.isCompleted shouldBe true
    response.value.get.get.overview shouldBe Map("receive" -> 3)
    response.value.get.get.views.size shouldBe 3

    response.value.get.get.views(0).status shouldBe initStatus
    response.value.get.get.views(1).status shouldBe initStatus
    response.value.get.get.views(2).status shouldBe initStatus

    val resultViews = response.value.get.get.views
    val resultViewsList = List(resultViews(0), resultViews(1), resultViews(2)).sortBy(_.viewPath)
    resultViewsList(0).viewPath shouldBe brandUrl01
    resultViewsList(1).viewPath shouldBe prodUrl01 + s"/${year}${month}${day}"
    resultViewsList(2).viewPath shouldBe prodBrandUrl01 + s"/${year}${month}${day}"

    resultViewsList(0).dependencies shouldBe None
    resultViewsList(1).dependencies shouldBe None
    resultViewsList(2).dependencies.get.get(s"dev_test_views.brand_${shop01.toLowerCase}") shouldBe
      Some(List(brandUrl01))
    resultViewsList(2).dependencies.get.get(s"dev_test_views.product_${shop01.toLowerCase}") shouldBe
      Some(List(prodUrl01 + s"/${year}${month}${day}"))
  }

  it should "initialize & get details all View and their dependencies no view provided" in new SchedoscopeServiceWithViewManagerTest {

    val prodBrandViewActor = initializeViewWithDep(productBrandView01, brandDependency01, productDependency01)
    val prodBrandviewUrlPath01 = None
    val statusParam = None
    val filterParam = None
    val dependenciesParam = Some(true)
    val overviewParam = Some(false)
    val allParam = Some(false)

    val response = service.views(prodBrandviewUrlPath01, statusParam, filterParam, dependenciesParam, overviewParam, allParam)
    Await.result(response, TIMEOUT)

    response.isCompleted shouldBe true
    response.value.get.get.overview shouldBe Map("receive" -> 3)
    response.value.get.get.views.size shouldBe 3
    response.value.get.get.views(0).status shouldBe initStatus
    response.value.get.get.views(1).status shouldBe initStatus
    response.value.get.get.views(2).status shouldBe initStatus

    val resultViews = response.value.get.get.views
    val resultViewsList = List(resultViews(0), resultViews(1), resultViews(2)).sortBy(_.viewPath)
    resultViewsList(0).viewPath shouldBe brandUrl01
    resultViewsList(1).viewPath shouldBe prodUrl01 + s"/${year}${month}${day}"
    resultViewsList(2).viewPath shouldBe prodBrandUrl01 + s"/${year}${month}${day}"

    resultViewsList(0).dependencies shouldBe None
    resultViewsList(1).dependencies shouldBe None
    resultViewsList(2).dependencies.get.get(s"dev_test_views.brand_${shop01.toLowerCase}") shouldBe
      Some(List(s"test.views/Brand/${shop01}"))
    resultViewsList(2).dependencies.get.get(s"dev_test_views.product_${shop01.toLowerCase}") shouldBe
      Some(List(prodUrl01 + s"/${year}${month}${day}"))
  }

  it should "initialize & get details for View and its dependencies with dependencies=false + all=true" in new SchedoscopeServiceWithViewManagerTest {

    val prodBrandViewActor = initializeViewWithDep(productBrandView01, brandDependency01, productDependency01)
    val prodBrandviewUrlPath01 = None
    val statusParam = None
    val filterParam = None
    val dependenciesParam = Some(false)
    val overviewParam = Some(false)
    val allParam = Some(true)

    val response = service.views(prodBrandviewUrlPath01, statusParam, filterParam, dependenciesParam, overviewParam, allParam)
    Await.result(response, TIMEOUT)

    response.isCompleted shouldBe true
    response.value.get.get.overview shouldBe Map(("receive", 3))
    response.value.get.get.views.size shouldBe 6
    response.value.get.get.views(0).status shouldBe initStatus
    response.value.get.get.views(1).status shouldBe initStatus
    response.value.get.get.views(2).status shouldBe initStatus

    val resultViews = response.value.get.get.views
    val resultViewsList = List(resultViews(3), resultViews(4), resultViews(5)).sortBy(_.viewPath)
    resultViewsList(0).viewPath shouldBe brandUrl01
    resultViewsList(1).viewPath shouldBe prodUrl01 + s"/${year}${month}${day}"
    resultViewsList(2).viewPath shouldBe prodBrandUrl01 + s"/${year}${month}${day}"

    resultViewsList(0).dependencies shouldBe None
    resultViewsList(1).dependencies shouldBe None
    resultViewsList(2).dependencies.get.get(s"dev_test_views.brand_${shop01.toLowerCase}") shouldBe
      Some(List(s"test.views/Brand/${shop01}"))
    resultViewsList(2).dependencies.get.get(s"dev_test_views.product_${shop01.toLowerCase}") shouldBe
      Some(List(prodUrl01 + s"/${year}${month}${day}"))

    val resultViewsList2 = List(resultViews(0), resultViews(1), resultViews(2))
    resultViewsList2(0).properties shouldBe Some(Map("errors" -> "false", "incomplete" -> "false"))
    resultViewsList2(1).properties shouldBe Some(Map("errors" -> "false", "incomplete" -> "false"))
    resultViewsList2(2).properties shouldBe Some(Map("errors" -> "false", "incomplete" -> "false"))
  }

  it should "initialize & get details for View and its dependencies with dependencies=true + all=true" in new SchedoscopeServiceWithViewManagerTest {

    val prodBrandViewActor = initializeViewWithDep(productBrandView01, brandDependency01, productDependency01)
    val prodBrandviewUrlPath01 = None
    val statusParam = None
    val filterParam = None
    val dependenciesParam = Some(true)
    val overviewParam = Some(false)
    val allParam = Some(true)

    val response = service.views(prodBrandviewUrlPath01, statusParam, filterParam, dependenciesParam, overviewParam, allParam)
    Await.result(response, TIMEOUT)

    response.isCompleted shouldBe true
    response.value.get.get.overview shouldBe Map(("receive", 3))
    response.value.get.get.views.size shouldBe 6
    response.value.get.get.views(0).status shouldBe initStatus
    response.value.get.get.views(1).status shouldBe initStatus
    response.value.get.get.views(2).status shouldBe initStatus

    val resultViews = response.value.get.get.views
    val resultViewsList = List(resultViews(3), resultViews(4), resultViews(5)).sortBy(_.viewPath)
    resultViewsList(0).viewPath shouldBe brandUrl01
    resultViewsList(1).viewPath shouldBe prodUrl01 + s"/${year}${month}${day}"
    resultViewsList(2).viewPath shouldBe prodBrandUrl01 + s"/${year}${month}${day}"

    resultViewsList(0).dependencies shouldBe None
    resultViewsList(1).dependencies shouldBe None
    resultViewsList(2).dependencies.get.get(s"dev_test_views.brand_${shop01.toLowerCase}") shouldBe
      Some(List(s"test.views/Brand/${shop01}"))
    resultViewsList(2).dependencies.get.get(s"dev_test_views.product_${shop01.toLowerCase}") shouldBe
      Some(List(prodUrl01 + s"/${year}${month}${day}"))

    val resultViewsList2 = List(resultViews(0), resultViews(1), resultViews(2))
    resultViewsList2(0).properties shouldBe Some(Map("errors" -> "false", "incomplete" -> "false"))
    resultViewsList2(1).properties shouldBe Some(Map("errors" -> "false", "incomplete" -> "false"))
    resultViewsList2(2).properties shouldBe Some(Map("errors" -> "false", "incomplete" -> "false"))
  }

  it should "initialize & get details of all Views and their " +
    "dependencies - view provided, and all=true" in new SchedoscopeServiceWithViewManagerTest {

    val prodBrandViewActor = initializeViewWithDep(productBrandView01, brandDependency01, productDependency01)
    val prodBrandviewUrlPath01 = Some(prodBrandUrl01)
    val statusParam = None
    val filterParam = None
    val dependenciesParam = Some(true)
    val overviewParam = Some(false)
    val allParam = Some(true)

    val response = service.views(prodBrandviewUrlPath01, statusParam, filterParam, dependenciesParam, overviewParam, allParam)
    Await.result(response, TIMEOUT)

    response.isCompleted shouldBe true
    response.value.get.get.overview shouldBe Map("receive" -> 3)
    response.value.get.get.views.size shouldBe 6
  }

  it should "block a call on an external view" in new SchedoscopeServiceExternalTest {
    val testView = ExternalShop()

    val response = service.views(Some(testView.urlPath), None, None, None, None, None)

    the[IllegalArgumentException] thrownBy {
      Await.result(response, TIMEOUT)
    } should have message "Invalid view URL pattern passed: test.extviews/ExternalShop/.\n" +
      "original Message: You can not address an external view directly."
  }

  it should "allow a call on an internal view" in new SchedoscopeServiceExternalTest {
    val testView = Brand(p("test"))
    val response = service.views(Some(testView.urlPath), None, None, None, None, None)

    viewManagerActor.expectMsg(GetViews(Some(List(testView)), None, None))
    viewManagerActor.reply(ViewStatusListResponse(List(ViewStatusResponse("loading", testView, viewManagerActor.ref))))

    val expected = ViewStatusList(Map("loading" -> 1),
      List(ViewStatus("test.views/Brand/test",
        None, "loading", None, None, None, None, None, None, None, None, None, None)))

    whenReady(response) { result =>
      result shouldBe expected
    }
  }

  /**
    * Testing /materialize/ViewPattern
    *
    * /materialize/ViewPattern parameters:
    *
    * status=(transforming|nodata|materialized|failed|retrying|waiting) materialize all views that have a given status (e.g. 'failed')
    * mode=RESET_TRANSFORMATION_CHECKSUMS ignore transformation version checksums when detecting whether views need to be rematerialized. The new checksum overwrites the old checksum. Useful when changing the code of transformations in way that does not require recomputation.
    * mode=RESET_TRANSFORMATION_CHECKSUMS_AND_TIMESTAMPS perform a "dry run" where transformation checksums and timestamps are set along the usual rules, however with no actual transformations taking place. As a result, all checksums in the metastore should be current and transformation timestamps should be consistent, such that no materialization will take place upon subsequent normal materializations.
    * mode=TRANSFORM_ONLY materialize the given views, but without asking the views' dependencies to materialize as well. This is useful when a transformation higher up in the dependency lattice has failed and you want to retry it without potentially rematerializing all dependencies.
    * mode=SET_ONLY force the given views into the materialized state. No transformation is performed, and all the views' transformation timestamps and checksums are set to current.
    *
    */

  it should "ask ViewManagerActor for View without dependencies, and send msg to correspondent Actor " +
    "to materialize the intended View with mocked viewActorManager" in new SchedoscopeServiceTest {
    val prodBrandviewUrlPath01 = Some(prodBrandUrl01)
    val statusParam = None
    val filterParam = None
    val modeParam = None
    val response = service.materialize(prodBrandviewUrlPath01, statusParam, filterParam, modeParam)

    viewManagerActor.expectMsg(GetViews(Some(List(productBrandView01)), statusParam, filterParam))

    viewManagerActor.reply(
      ViewStatusListResponse(List(ViewStatusResponse(initStatus, productBrandView01, prodBrandViewActor.ref))))

    prodBrandViewActor.expectMsg(MaterializeView(MaterializeViewMode.DEFAULT))

    Await.result(response, TIMEOUT)

    response.isCompleted shouldBe true
    response.value.get.get.overview shouldBe Map("receive" -> 1)
    response.value.get.get.views.size shouldBe 1
    response.value.get.get.views(0).status shouldBe initStatus
    response.value.get.get.views(0).viewPath shouldBe prodBrandUrl01 + s"/${year}${month}${day}"
    response.value.get.get.views(0).dependencies shouldBe None

  }

  it should "ask ViewManagerActor for View without dependencies, and send msg to correspondent Actor " +
    "to materialize the intended View with viewActorManager" in new SchedoscopeServiceWithViewManagerTest {
    val prodBrandViewActor = initializeViewWithDep(productBrandView01, brandDependency01, productDependency01)

    val prodBrandviewUrlPath01 = Some(prodBrandUrl01)
    val statusParam = None
    val filterParam = None
    val modeParam = None
    val response = service.materialize(prodBrandviewUrlPath01, statusParam, filterParam, modeParam)

    Await.result(response, TIMEOUT)
    response.isCompleted shouldBe true
    response.value.get.get.overview shouldBe Map("receive" -> 1)
    response.value.get.get.views.size shouldBe 1
    response.value.get.get.views(0).status shouldBe initStatus
    response.value.get.get.views(0).viewPath shouldBe prodBrandUrl01 + s"/${year}${month}${day}"
    response.value.get.get.views(0).dependencies shouldBe None
  }

  /**
    * Testing /newdata/ViewPattern
    *
    * /transformations parameters:
    *
    * status=(running|idle) passing this parameter will further restrict the output to transformation drivers with the given state.
    * filter=Regexp apply a regular expression filter on driver name (e.g. '?filter=.hive.')
    *
    */

  it should "ask ViewManagerActor for View without dependencies, and send msg 'newdata' to correspondent Actor " in
    new SchedoscopeServiceTest {
      val prodBrandviewUrlPath01 = Some(prodBrandUrl01)
      val statusParam = None
      val filterParam = None
      val response = service.newdata(prodBrandviewUrlPath01, statusParam, filterParam)

      viewManagerActor.expectMsg(GetViews(Some(List(productBrandView01)), statusParam, filterParam))

      viewManagerActor.reply(
        ViewStatusListResponse(List(ViewStatusResponse(initStatus, productBrandView01, prodBrandViewActor.ref))))

      prodBrandViewActor.expectMsg("newdata")

      Await.result(response, TIMEOUT)

      response.isCompleted shouldBe true
      response.value.get.get.overview shouldBe Map("receive" -> 1)
      response.value.get.get.views.size shouldBe 1
      response.value.get.get.views(0).status shouldBe initStatus
      response.value.get.get.views(0).viewPath shouldBe prodBrandUrl01 + s"/${year}${month}${day}"
      response.value.get.get.views(0).dependencies shouldBe None

    }

  /**
    * Testing /invalidate/ViewPattern
    *
    * /transformations parameters:
    *
    * status=(running|idle) passing this parameter will further restrict the output to transformation drivers with the given state.
    * filter=Regexp apply a regular expression filter on driver name (e.g. '?filter=.hive.')
    *
    */

  it should "ask ViewManagerActor for View without dependencies, and send msg to correspondent Actor " +
    "to invalidate the intended View with mocked viewActorManager" in new SchedoscopeServiceTest {
    val prodBrandviewUrlPath01 = Some(prodBrandUrl01)
    val statusParam = None
    val filterParam = None
    val modeParam = None
    val response = service.invalidate(prodBrandviewUrlPath01, statusParam, filterParam, modeParam)

    viewManagerActor.expectMsg(GetViews(Some(List(productBrandView01)), statusParam, filterParam))

    viewManagerActor.reply(
      ViewStatusListResponse(List(ViewStatusResponse(initStatus, productBrandView01, prodBrandViewActor.ref))))

    prodBrandViewActor.expectMsg(InvalidateView())

    Await.result(response, TIMEOUT)

    response.isCompleted shouldBe true
    response.value.get.get.overview shouldBe Map("receive" -> 1)
    response.value.get.get.views.size shouldBe 1
    response.value.get.get.views(0).status shouldBe initStatus
    response.value.get.get.views(0).viewPath shouldBe prodBrandUrl01 + s"/${year}${month}${day}"
    response.value.get.get.views(0).dependencies shouldBe None

  }

  it should "ask ViewManagerActor for View without dependencies, and send msg to correspondent Actor " +
    "to invalidate the intended View with viewActorManager" in new SchedoscopeServiceWithViewManagerTest {
    val prodBrandViewActor = initializeViewWithDep(productBrandView01, brandDependency01, productDependency01)

    val prodBrandviewUrlPath01 = Some(prodBrandUrl01)
    val statusParam = None
    val filterParam = None
    val modeParam = None
    val response = service.invalidate(prodBrandviewUrlPath01, statusParam, filterParam, modeParam)

    Await.result(response, TIMEOUT)
    response.isCompleted shouldBe true
    response.value.get.get.overview shouldBe Map("receive" -> 1)
    response.value.get.get.views.size shouldBe 1
    response.value.get.get.views(0).status shouldBe initStatus
    response.value.get.get.views(0).viewPath shouldBe prodBrandUrl01 + s"/${year}${month}${day}"
    response.value.get.get.views(0).dependencies shouldBe None
  }

  /**
    * Testing /queues
    *
    * /queues parameters:
    *
    * status=(running|idle) passing this parameter will further restrict the output to transformation drivers with the given state.
    * filter=Regexp apply a regular expression filter on driver name (e.g. '?filter=.hive.')
    *
    */

  it should "ask transformationManagerActor for ongoing queues" in new SchedoscopeServiceTest {
    val prodBrandviewUrlPath01 = Some(prodBrandUrl01)
    val typParam = None
    val filterParam = None
    val response = service.queues(typParam, filterParam)

    transformationManagerActor.expectMsg(DeployCommand())
    transformationManagerActor.expectMsg(GetQueues())

    val queueMsgStatus = QueueStatusListResponse(Map("allFakeActors" -> List(TestProbe().ref, TestProbe().ref)))
    transformationManagerActor.reply(queueMsgStatus)

    Await.result(response, TIMEOUT)

    response.isCompleted shouldBe true
    response.value.get.get.overview shouldBe Map("allFakeActors" -> 2)
    response.value.get.get.queues.get("allFakeActors").get.size shouldBe 2
  }

  /**
    * Testing /transformations
    *
    * /transformations parameters:
    *
    * status=(running|idle) passing this parameter will further restrict the output to transformation drivers with the given state.
    * filter=Regexp apply a regular expression filter on driver name (e.g. '?filter=.hive.')
    *
    */

  it should "ask transformationManagerActor for ongoing transformations " in new SchedoscopeServiceTest {
    val prodBrandviewUrlPath01 = Some(prodBrandUrl01)
    val statusParam = None
    val filterParam = None
    val modeParam = None
    val response = service.transformations(statusParam, filterParam)

    transformationManagerActor.expectMsg(DeployCommand())
    transformationManagerActor.expectMsg(GetTransformations())

    val transfMsgStatus = TransformationStatusResponse(message = "transforming",
      transformationManagerActor.ref, driver = driver, driverRunHandle = driver.run(hiveTransformation)
      , driverRunStatus = DriverRunOngoing(driver, driver.run(hiveTransformation)))
    transformationManagerActor.reply(
      TransformationStatusListResponse(List(transfMsgStatus)))

    Await.result(response, TIMEOUT)

    response.isCompleted shouldBe true
    response.value.get.get.overview shouldBe Map("transforming" -> 1)
    response.value.get.get.transformations.size shouldBe 1
  }
}
<|MERGE_RESOLUTION|>--- conflicted
+++ resolved
@@ -71,16 +71,10 @@
 
     val viewManagerActor = TestActorRef(
       ViewManagerActor.props(
-<<<<<<< HEAD
             Schedoscope.settings,
             transformationManagerActor.ref,
             schemaManagerRouter.ref,
             viewSchedulingListenerManagerActor.ref))
-=======
-        Schedoscope.settings,
-        transformationManagerActor.ref,
-        schemaManagerRouter.ref))
->>>>>>> 28832520
 
     Schedoscope.viewManagerActorBuilder = () => viewManagerActor
 
