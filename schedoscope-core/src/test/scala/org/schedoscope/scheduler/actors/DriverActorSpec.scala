--- conflicted
+++ resolved
@@ -79,13 +79,8 @@
       Seq(q.dequeue, q.dequeue, q.dequeue)
     }
 
-<<<<<<< HEAD
     def launchDriverActor(transformation:String):ActorRef = {
       val driverActor = TestActorRef(DriverActor.props(settings,
-=======
-    def launchDriverActor(transformation: String): ActorRef = {
-      val a = TestActorRef(DriverActor.props(settings,
->>>>>>> 6bfe57b3
         transformation, transformationManagerActor.ref))
       transformationManagerActor.expectMsgPF() {
         case TransformationStatusResponse(msg, actor, driver,
