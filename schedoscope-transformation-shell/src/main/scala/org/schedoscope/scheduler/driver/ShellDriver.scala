package org.schedoscope.scheduler.driver

import java.io.{File, FileWriter}

import org.joda.time.LocalDateTime
import org.schedoscope.conf.DriverSettings
import org.schedoscope.dsl.transformations.ShellTransformation
import org.schedoscope.test.resources.TestResources
import org.slf4j.LoggerFactory

import scala.concurrent.Future
import scala.language.reflectiveCalls
import scala.sys.process._

/**
  * Driver for executing shell transformations.
  */
class ShellDriver(val driverRunCompletionHandlerClassNames: List[String]) extends DriverOnBlockingApi[ShellTransformation] {

  val log = LoggerFactory.getLogger(classOf[ShellDriver])

  def transformationName = "shell"

  /**
    * Construct a future-based driver run handle
    */
  def run(t: ShellTransformation): DriverRunHandle[ShellTransformation] =
    new DriverRunHandle(this, new LocalDateTime(), t, Future {
      doRun(t)
    })

  /**
    * Actually run the shell transformation.
    */
  def doRun(t: ShellTransformation): DriverRunState[ShellTransformation] = {
    val stdout = new StringBuilder
    val environment = t.configuration.toSeq.map { case (k, v) => (k, v.toString) }

    try {

      val returnCode =
        if (t.scriptFile != "")
          Process(Seq(t.shell, t.scriptFile), None, environment: _*) ! ProcessLogger(log.info, log.error)
        else {
          val file = File.createTempFile("_schedoscope", ".sh")

          val writer = new FileWriter(file)

          try {
            writer.write(s"#!${t.shell}\n")
            t.script.foreach {
              writer.write(_)
            }
          } finally {
            writer.close()
          }

          scala.compat.Platform.collectGarbage() // JVM Windows related bug workaround JDK-4715154
          file.deleteOnExit()

          Process(Seq(t.shell, file.getAbsolutePath), None, environment: _*) ! ProcessLogger(log.info, log.error)
        }

      if (returnCode == 0)
        DriverRunSucceeded[ShellTransformation](this, "Shell script finished")
      else
<<<<<<< HEAD
        DriverRunFailed[ShellTransformation](this, s"Shell script returned errorcode ${returnCode}", null)
=======
        DriverRunFailed[ShellTransformation](this, s"Shell script returned errorcode ${returnCode}", RetryableDriverException(s"Failed shell script, status ${returnCode}"))

>>>>>>> 64e70085
    } catch {
      case e: Throwable => DriverRunFailed[ShellTransformation](this, s"Shell script execution resulted in exception", e)
    }
  }
}

/**
  * Factory methods for shell transformations.
  */
object ShellDriver extends DriverCompanionObject[ShellTransformation] {

  def apply(ds: DriverSettings) = new ShellDriver(ds.driverRunCompletionHandlers)

  def apply(ds: DriverSettings, testResources: TestResources) =
    new ShellDriver(List("org.schedoscope.test.resources.TestDriverRunCompletionHandler"))
}<|MERGE_RESOLUTION|>--- conflicted
+++ resolved
@@ -64,12 +64,8 @@
       if (returnCode == 0)
         DriverRunSucceeded[ShellTransformation](this, "Shell script finished")
       else
-<<<<<<< HEAD
-        DriverRunFailed[ShellTransformation](this, s"Shell script returned errorcode ${returnCode}", null)
-=======
         DriverRunFailed[ShellTransformation](this, s"Shell script returned errorcode ${returnCode}", RetryableDriverException(s"Failed shell script, status ${returnCode}"))
 
->>>>>>> 64e70085
     } catch {
       case e: Throwable => DriverRunFailed[ShellTransformation](this, s"Shell script execution resulted in exception", e)
     }
