<project xmlns="http://maven.apache.org/POM/4.0.0" xmlns:xsi="http://www.w3.org/2001/XMLSchema-instance"
	xsi:schemaLocation="http://maven.apache.org/POM/4.0.0 http://maven.apache.org/xsd/maven-4.0.0.xsd">

	<modelVersion>4.0.0</modelVersion>
	<artifactId>schedoscope-export</artifactId>
	<name>Schedoscope Export</name>
	<description>A view export framework for Schedoscope</description>

	<parent>
		<artifactId>schedoscope-suite</artifactId>
		<groupId>schedoscope</groupId>
		<version>0.3.6-SNAPSHOT</version>
	</parent>

	<dependencies>
		<dependency>
			<groupId>org.apache.hive.hcatalog</groupId>
			<artifactId>hive-hcatalog-core</artifactId>
			<version>${hive.version}</version>
			<exclusions>
				<exclusion>
					<artifactId>slf4j-log4j12</artifactId>
					<groupId>org.slf4j</groupId>
				</exclusion>
				<exclusion>
					<artifactId>slf4j-api</artifactId>
					<groupId>org.slf4j</groupId>
				</exclusion>
			</exclusions>
		</dependency>
		<dependency>
			<groupId>org.apache.hive</groupId>
			<artifactId>hive-common</artifactId>
			<version>${hive.version}</version>
			<exclusions>
				<exclusion>
					<artifactId>slf4j-log4j12</artifactId>
					<groupId>org.slf4j</groupId>
				</exclusion>
				<exclusion>
					<artifactId>slf4j-api</artifactId>
					<groupId>org.slf4j</groupId>
				</exclusion>
			</exclusions>
		</dependency>
		<dependency>
			<groupId>org.apache.hive</groupId>
			<artifactId>hive-exec</artifactId>
			<version>${hive.version}</version>
			<exclusions>
				<exclusion>
					<artifactId>slf4j-log4j12</artifactId>
					<groupId>org.slf4j</groupId>
				</exclusion>
				<exclusion>
					<artifactId>slf4j-api</artifactId>
					<groupId>org.slf4j</groupId>
				</exclusion>
			</exclusions>
		</dependency>
		<dependency>
<<<<<<< HEAD
			<groupId>org.apache.hadoop</groupId>
			<artifactId>hadoop-mapreduce-client-core</artifactId>
			<version>${hadoop.version}</version>
			<scope>provided</scope>
			<exclusions>
				<exclusion>
					<artifactId>slf4j-log4j12</artifactId>
					<groupId>org.slf4j</groupId>
				</exclusion>
				<exclusion>
					<artifactId>slf4j-api</artifactId>
					<groupId>org.slf4j</groupId>
					</exclusion>
				<exclusion>
					<artifactId>org.xerial.snappy</artifactId>
					<groupId>snappy-java</groupId>
				</exclusion>
			</exclusions>
		</dependency>
		<dependency>
			<groupId>org.apache.hadoop</groupId>
			<artifactId>hadoop-common</artifactId>
			<version>${hadoop.version}</version>
			<scope>provided</scope>
			<exclusions>
				<exclusion>
					<artifactId>slf4j-log4j12</artifactId>
					<groupId>org.slf4j</groupId>
				</exclusion>
				<exclusion>
					<artifactId>slf4j-api</artifactId>
					<groupId>org.slf4j</groupId>
				</exclusion>
			</exclusions>
		</dependency>
		<dependency>
			<groupId>org.apache.hadoop</groupId>
=======
			<groupId>org.apache.hadoop</groupId>
			<artifactId>hadoop-mapreduce-client-core</artifactId>
			<version>${hadoop.version}</version>
			<scope>provided</scope>
			<exclusions>
				<exclusion>
					<artifactId>slf4j-log4j12</artifactId>
					<groupId>org.slf4j</groupId>
				</exclusion>
				<exclusion>
					<artifactId>slf4j-api</artifactId>
					<groupId>org.slf4j</groupId>
				</exclusion>
			</exclusions>
		</dependency>
		<dependency>
			<groupId>org.apache.hadoop</groupId>
			<artifactId>hadoop-common</artifactId>
			<version>${hadoop.version}</version>
			<scope>provided</scope>
			<exclusions>
				<exclusion>
					<artifactId>slf4j-log4j12</artifactId>
					<groupId>org.slf4j</groupId>
				</exclusion>
				<exclusion>
					<artifactId>slf4j-api</artifactId>
					<groupId>org.slf4j</groupId>
				</exclusion>
			</exclusions>
		</dependency>
		<dependency>
			<groupId>org.apache.hadoop</groupId>
>>>>>>> 099fa50a
			<artifactId>hadoop-annotations</artifactId>
			<version>${hadoop.version}</version>
			<scope>provided</scope>
			<exclusions>
				<exclusion>
					<artifactId>slf4j-log4j12</artifactId>
					<groupId>org.slf4j</groupId>
				</exclusion>
				<exclusion>
					<artifactId>slf4j-api</artifactId>
					<groupId>org.slf4j</groupId>
				</exclusion>
			</exclusions>
		</dependency>
		<dependency>
			<groupId>args4j</groupId>
			<artifactId>args4j</artifactId>
			<version>2.33</version>
		</dependency>
		<dependency>
			<groupId>com.fasterxml.jackson.core</groupId>
			<artifactId>jackson-databind</artifactId>
			<version>2.2.2</version>
		</dependency>
<<<<<<< HEAD
<!-- 		<dependency> -->
<!-- 			<groupId>com.google.guava</groupId> -->
<!-- 			<artifactId>guava</artifactId> -->
<!-- 			<version>14.0.1</version> -->
<!-- 		</dependency> -->
=======
>>>>>>> 099fa50a
		<dependency>
			<groupId>commons-dbutils</groupId>
			<artifactId>commons-dbutils</artifactId>
			<version>1.6</version>
		</dependency>
		<dependency>
			<groupId>commons-logging</groupId>
			<artifactId>commons-logging</artifactId>
			<version>1.1.3</version>
		</dependency>
		<dependency>
			<groupId>redis.clients</groupId>
			<artifactId>jedis</artifactId>
			<version>2.8.0</version>
<<<<<<< HEAD
		</dependency>
		<dependency>
			<groupId>org.apache.kafka</groupId>
			<artifactId>kafka_2.11</artifactId>
			<version>0.8.2.2</version>
		</dependency>
		<dependency>
			<groupId>com.101tec</groupId>
			<artifactId>zkclient</artifactId>
			<version>0.3</version>
		</dependency>
		<dependency>
			<groupId>org.xerial.snappy</groupId>
			<artifactId>snappy-java</artifactId>
			<version>1.1.2.1</version>
=======
>>>>>>> 099fa50a
		</dependency>
		<dependency>
			<groupId>org.slf4j</groupId>
			<artifactId>slf4j-api</artifactId>
			<version>1.7.13</version>
		</dependency>
		<dependency>
			<groupId>org.slf4j</groupId>
			<artifactId>jul-to-slf4j</artifactId>
			<version>1.7.13</version>
			<scope>test</scope>
		</dependency>
		<dependency>
			<groupId>org.apache.derby</groupId>
			<artifactId>derby</artifactId>
			<version>10.11.1.1</version>
			<scope>test</scope>
		</dependency>
		<dependency>
			<groupId>org.rarefiedredis.redis</groupId>
			<artifactId>redis-java</artifactId>
			<version>0.0.17</version>
			<scope>test</scope>
		</dependency>
		<dependency>
			<groupId>junit</groupId>
			<artifactId>junit</artifactId>
			<version>4.11</version>
			<scope>test</scope>
		</dependency>
		<dependency>
			<groupId>org.hamcrest</groupId>
			<artifactId>hamcrest-core</artifactId>
			<version>1.3</version>
			<scope>test</scope>
		</dependency>
		<dependency>
			<groupId>org.powermock</groupId>
			<artifactId>powermock-core</artifactId>
			<version>1.5.1</version>
			<scope>test</scope>
		</dependency>
		<dependency>
			<groupId>org.mockito</groupId>
			<artifactId>mockito-core</artifactId>
			<version>1.9.5</version>
			<scope>test</scope>
		</dependency>
		<dependency>
			<groupId>org.powermock</groupId>
			<artifactId>powermock-api-mockito</artifactId>
			<version>1.5.1</version>
			<scope>test</scope>
		</dependency>
		<dependency>
			<groupId>org.powermock</groupId>
			<artifactId>powermock-module-junit4</artifactId>
			<version>1.5.1</version>
			<scope>test</scope>
		</dependency>
		<dependency>
			<groupId>com.inmobi.hive.test</groupId>
			<artifactId>hiveunit-mr2</artifactId>
			<version>1.0.0</version>
			<classifier>schedoscope</classifier>
			<scope>test</scope>
		</dependency>
		<dependency>
			<groupId>org.apache.mrunit</groupId>
			<artifactId>mrunit</artifactId>
			<version>${mrunit.version}</version>
			<classifier>hadoop2</classifier>
			<scope>test</scope>
		</dependency>
		<dependency>
			<groupId>org.apache.curator</groupId>
			<artifactId>curator-test</artifactId>
			<version>2.6.0</version>
			<scope>test</scope>
		</dependency>
	</dependencies>

	<build>
		<sourceDirectory>src/main/java</sourceDirectory>
		<testSourceDirectory>src/test/java</testSourceDirectory>
		<plugins>
			<plugin>
				<groupId>org.apache.maven.plugins</groupId>
				<artifactId>maven-compiler-plugin</artifactId>
				<version>3.5.1</version>
				<configuration>
					<source>1.7</source>
					<target>1.7</target>
				</configuration>
			</plugin>
			<plugin>
				<groupId>org.apache.maven.plugins</groupId>
				<artifactId>maven-resources-plugin</artifactId>
				<version>2.7</version>
				<configuration>
					<encoding>UTF-8</encoding>
				</configuration>
			</plugin>
			<plugin>
				<groupId>org.apache.maven.plugins</groupId>
				<artifactId>maven-source-plugin</artifactId>
				<version>3.0.0</version>
				<executions>
					<execution>
						<id>attach-sources</id>
						<goals>
							<goal>jar</goal>
						</goals>
					</execution>
				</executions>
			</plugin>
			<plugin>
				<groupId>org.apache.maven.plugins</groupId>
				<artifactId>maven-javadoc-plugin</artifactId>
				<version>2.10.3</version>
				<executions>
					<execution>
						<id>attach-javadocs</id>
						<goals>
							<goal>jar</goal>
						</goals>
					</execution>
				</executions>
			</plugin>
			<plugin>
				<groupId>org.apache.maven.plugins</groupId>
				<artifactId>maven-surefire-plugin</artifactId>
				<version>2.19.1</version>
				<configuration>
					<!-- <skipTests>false</skipTests> -->
					<argLine>-XX:-UseSplitVerifier -XX:MaxPermSize=512m -XX:PermSize=512m</argLine>
				</configuration>
			</plugin>
			<plugin>
				<groupId>org.apache.maven.plugins</groupId>
				<artifactId>maven-assembly-plugin</artifactId>
				<version>2.6</version>
				<executions>
					<execution>
						<id>schedoscope-export</id>
						<phase>package</phase>
						<goals>
							<goal>single</goal>
						</goals>
						<configuration>
							<descriptorRefs>
								<descriptorRef>jar-with-dependencies</descriptorRef>
							</descriptorRefs>
						</configuration>
					</execution>
				</executions>
			</plugin>
			<!-- <plugin> <groupId>org.apache.maven.plugins</groupId> <artifactId>maven-checkstyle-plugin</artifactId> 
				<version>2.17</version> <executions> <execution> <id>validate</id> <phase>validate</phase> 
				<configuration> <configLocation>${project.basedir}/src/main/resources/checkstyle.xml</configLocation> 
				<suppressionsLocation>${project.basedir}/src/main/resources/mysupressions.xml</suppressionsLocation> 
				<propertyExpansion>config_loc=${basedir}/src/main/resources</propertyExpansion> 
				<encoding>UTF-8</encoding> <consoleOutput>true</consoleOutput> <failsOnError>false</failsOnError> 
				<linkXRef>false</linkXRef> </configuration> <goals> <goal>check</goal> </goals> 
				</execution> </executions> </plugin> -->
			<plugin>
				<groupId>org.codehaus.mojo</groupId>
				<artifactId>findbugs-maven-plugin</artifactId>
				<version>3.0.3</version>
				<configuration>
					<effort>Max</effort>
					<failOnError>false</failOnError>
					<threshold>Low</threshold>
					<xmlOutput>true</xmlOutput>
					<excludeFilterFile>${project.basedir}/src/main/resources/findbugs-exclude.xml</excludeFilterFile>
					<findbugsXmlOutputDirectory>${project.build.directory}/findbugs</findbugsXmlOutputDirectory>
				</configuration>
				<executions>
					<execution>
						<id>analyze-compile</id>
						<phase>compile</phase>
						<goals>
							<goal>check</goal>
						</goals>
					</execution>
				</executions>
			</plugin>
		</plugins>
	</build>
</project><|MERGE_RESOLUTION|>--- conflicted
+++ resolved
@@ -59,7 +59,6 @@
 			</exclusions>
 		</dependency>
 		<dependency>
-<<<<<<< HEAD
 			<groupId>org.apache.hadoop</groupId>
 			<artifactId>hadoop-mapreduce-client-core</artifactId>
 			<version>${hadoop.version}</version>
@@ -72,10 +71,6 @@
 				<exclusion>
 					<artifactId>slf4j-api</artifactId>
 					<groupId>org.slf4j</groupId>
-					</exclusion>
-				<exclusion>
-					<artifactId>org.xerial.snappy</artifactId>
-					<groupId>snappy-java</groupId>
 				</exclusion>
 			</exclusions>
 		</dependency>
@@ -97,41 +92,6 @@
 		</dependency>
 		<dependency>
 			<groupId>org.apache.hadoop</groupId>
-=======
-			<groupId>org.apache.hadoop</groupId>
-			<artifactId>hadoop-mapreduce-client-core</artifactId>
-			<version>${hadoop.version}</version>
-			<scope>provided</scope>
-			<exclusions>
-				<exclusion>
-					<artifactId>slf4j-log4j12</artifactId>
-					<groupId>org.slf4j</groupId>
-				</exclusion>
-				<exclusion>
-					<artifactId>slf4j-api</artifactId>
-					<groupId>org.slf4j</groupId>
-				</exclusion>
-			</exclusions>
-		</dependency>
-		<dependency>
-			<groupId>org.apache.hadoop</groupId>
-			<artifactId>hadoop-common</artifactId>
-			<version>${hadoop.version}</version>
-			<scope>provided</scope>
-			<exclusions>
-				<exclusion>
-					<artifactId>slf4j-log4j12</artifactId>
-					<groupId>org.slf4j</groupId>
-				</exclusion>
-				<exclusion>
-					<artifactId>slf4j-api</artifactId>
-					<groupId>org.slf4j</groupId>
-				</exclusion>
-			</exclusions>
-		</dependency>
-		<dependency>
-			<groupId>org.apache.hadoop</groupId>
->>>>>>> 099fa50a
 			<artifactId>hadoop-annotations</artifactId>
 			<version>${hadoop.version}</version>
 			<scope>provided</scope>
@@ -156,14 +116,6 @@
 			<artifactId>jackson-databind</artifactId>
 			<version>2.2.2</version>
 		</dependency>
-<<<<<<< HEAD
-<!-- 		<dependency> -->
-<!-- 			<groupId>com.google.guava</groupId> -->
-<!-- 			<artifactId>guava</artifactId> -->
-<!-- 			<version>14.0.1</version> -->
-<!-- 		</dependency> -->
-=======
->>>>>>> 099fa50a
 		<dependency>
 			<groupId>commons-dbutils</groupId>
 			<artifactId>commons-dbutils</artifactId>
@@ -178,7 +130,6 @@
 			<groupId>redis.clients</groupId>
 			<artifactId>jedis</artifactId>
 			<version>2.8.0</version>
-<<<<<<< HEAD
 		</dependency>
 		<dependency>
 			<groupId>org.apache.kafka</groupId>
@@ -194,8 +145,6 @@
 			<groupId>org.xerial.snappy</groupId>
 			<artifactId>snappy-java</artifactId>
 			<version>1.1.2.1</version>
-=======
->>>>>>> 099fa50a
 		</dependency>
 		<dependency>
 			<groupId>org.slf4j</groupId>
@@ -353,14 +302,6 @@
 					</execution>
 				</executions>
 			</plugin>
-			<!-- <plugin> <groupId>org.apache.maven.plugins</groupId> <artifactId>maven-checkstyle-plugin</artifactId> 
-				<version>2.17</version> <executions> <execution> <id>validate</id> <phase>validate</phase> 
-				<configuration> <configLocation>${project.basedir}/src/main/resources/checkstyle.xml</configLocation> 
-				<suppressionsLocation>${project.basedir}/src/main/resources/mysupressions.xml</suppressionsLocation> 
-				<propertyExpansion>config_loc=${basedir}/src/main/resources</propertyExpansion> 
-				<encoding>UTF-8</encoding> <consoleOutput>true</consoleOutput> <failsOnError>false</failsOnError> 
-				<linkXRef>false</linkXRef> </configuration> <goals> <goal>check</goal> </goals> 
-				</execution> </executions> </plugin> -->
 			<plugin>
 				<groupId>org.codehaus.mojo</groupId>
 				<artifactId>findbugs-maven-plugin</artifactId>
