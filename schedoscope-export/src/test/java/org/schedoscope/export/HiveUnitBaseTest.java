--- conflicted
+++ resolved
@@ -58,11 +58,7 @@
 
 
 	@Before
-<<<<<<< HEAD
-	public void setUp()  throws Exception {
-=======
 	public void setUp() throws Exception {
->>>>>>> 43fb72a8
 		testSuite = new HiveTestSuite();
 		testSuite.createTestCluster();
 		conf = testSuite.getFS().getConf();
