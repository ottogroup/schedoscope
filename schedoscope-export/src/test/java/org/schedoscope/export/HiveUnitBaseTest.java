--- conflicted
+++ resolved
@@ -39,80 +39,18 @@
 import org.schedoscope.export.jdbc.outputschema.SchemaFactory;
 import org.schedoscope.export.jdbc.outputschema.SchemaUtils;
 import org.slf4j.bridge.SLF4JBridgeHandler;
+
 import com.inmobi.hive.test.HiveTestSuite;
 
 public abstract class HiveUnitBaseTest {
 
-<<<<<<< HEAD
-    private static final String DEFAUlT_HIVE_DB = "default";
-    private static final String DEFAULT_DERBY_DB = "jdbc:derby:memory:TestingDB;create=true";
-    private static final String DATA_FILE_PATH = "DATA_FILE_PATH";
-
-    private HiveTestSuite testSuite;
-
-    // use those two instances to set up
-    // the unit test, the conf is needed
-    // to pass to the map and reduce mrunit
-    // driver and the hcatRecordReader can
-    // be used to set up the map driver with
-    // input data, please see example.
-    protected HCatReader hcatRecordReader;
-    protected Configuration conf;
-    protected HCatSchema hcatInputSchema;
-
-
-    @Before
-    public void setUp() throws Exception {
-        testSuite = new HiveTestSuite();
-        testSuite.createTestCluster();
-        conf = testSuite.getFS().getConf();
-    }
-
-    @After
-    public void tearDown() throws Exception {
-        testSuite.shutdownTestCluster();
-    }
-
-    public void setUpHiveServer(String dataFile, String hiveScript, String tableName) throws Exception {
-
-        // load data into hive table
-        File inputRawData = new File(dataFile);
-        String inputRawDataAbsFilePath = inputRawData.getAbsolutePath();
-        Map<String, String> params = new HashMap<String, String>();
-        params.put(DATA_FILE_PATH, inputRawDataAbsFilePath);
-        List<String> results = testSuite.executeScript(hiveScript, params);
-        assertNotEquals(0, results.size());
-
-        // set up database related settings
-        Configuration conf = testSuite.getFS().getConf();
-        conf.set(Schema.JDBC_CONNECTION_STRING, DEFAULT_DERBY_DB);
-        Schema schema = SchemaFactory.getSchema(conf);
-
-        // set up column type mapping
-        HCatInputFormat.setInput(conf, DEFAUlT_HIVE_DB, tableName);
-        hcatInputSchema = HCatInputFormat.getTableSchema(conf);
-        conf.setStrings(Schema.JDBC_OUTPUT_COLUMN_TYPES,
-                SchemaUtils.getColumnTypesFromHcatSchema(hcatInputSchema, schema));
-
-        // set up hcatalog record reader
-        ReadEntity.Builder builder = new ReadEntity.Builder();
-        ReadEntity entity = builder.withDatabase(DEFAUlT_HIVE_DB).withTable(tableName).build();
-
-        Map<String, String> config = new HashMap<String, String>();
-        HCatReader masterReader = DataTransferFactory.getHCatReader(entity, config);
-        ReaderContext ctx = masterReader.prepareRead();
-
-        hcatRecordReader = DataTransferFactory.getHCatReader(ctx, 0);
-    }
-=======
-	// Remove logging noise because of Jersey in Mini Hadoop test cluster
 	static {
 		LogManager.getLogManager().reset();
 		SLF4JBridgeHandler.removeHandlersForRootLogger();
 		SLF4JBridgeHandler.install();
 		Logger.getLogger("global").setLevel(Level.FINEST);
 	}
-	
+
 	private static final String DEFAUlT_HIVE_DB = "default";
 	private static final String DEFAULT_DERBY_DB = "jdbc:derby:memory:TestingDB;create=true";
 	private static final String DATA_FILE_PATH = "DATA_FILE_PATH";
@@ -137,12 +75,11 @@
 	}
 
 	@After
-	public void testHCatInputFormat() {
+	public void tearDown() throws Exception {
 		testSuite.shutdownTestCluster();
 	}
 
-	public void setUpHiveServer(String dataFile, String hiveScript,
-			String tableName) throws Exception {
+	public void setUpHiveServer(String dataFile, String hiveScript, String tableName) throws Exception {
 
 		// load data into hive table
 		File inputRawData = new File(dataFile);
@@ -160,20 +97,17 @@
 		// set up column type mapping
 		HCatInputFormat.setInput(conf, DEFAUlT_HIVE_DB, tableName);
 		hcatInputSchema = HCatInputFormat.getTableSchema(conf);
-		conf.setStrings(Schema.JDBC_OUTPUT_COLUMN_TYPES, SchemaUtils
-				.getColumnTypesFromHcatSchema(hcatInputSchema, schema));
+		conf.setStrings(Schema.JDBC_OUTPUT_COLUMN_TYPES,
+				SchemaUtils.getColumnTypesFromHcatSchema(hcatInputSchema, schema));
 
 		// set up hcatalog record reader
 		ReadEntity.Builder builder = new ReadEntity.Builder();
-		ReadEntity entity = builder.withDatabase(DEFAUlT_HIVE_DB)
-				.withTable(tableName).build();
+		ReadEntity entity = builder.withDatabase(DEFAUlT_HIVE_DB).withTable(tableName).build();
 
 		Map<String, String> config = new HashMap<String, String>();
-		HCatReader masterReader = DataTransferFactory.getHCatReader(entity,
-				config);
+		HCatReader masterReader = DataTransferFactory.getHCatReader(entity, config);
 		ReaderContext ctx = masterReader.prepareRead();
 
 		hcatRecordReader = DataTransferFactory.getHCatReader(ctx, 0);
 	}
->>>>>>> 099fa50a
 }