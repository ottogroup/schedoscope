--- conflicted
+++ resolved
@@ -40,97 +40,7 @@
 /**
  * A mapper that reads from Hive tables and emits a RedisWritable.
  */
-<<<<<<< HEAD
 public class RedisExportMapper extends Mapper<WritableComparable<?>, HCatRecord, Text, RedisWritable> {
-
-    private Configuration conf;
-
-    private HCatSchema schema;
-
-    private String keyName;
-
-    private String valueName;
-
-    private String keyPrefix;
-
-    @Override
-    protected void setup(Context context) throws IOException, InterruptedException {
-
-        super.setup(context);
-        conf = context.getConfiguration();
-        schema = HCatInputFormat.getTableSchema(conf);
-
-        HCatUtils.checkKeyType(schema, conf.get(RedisOutputFormat.REDIS_EXPORT_KEY_NAME));
-        HCatUtils.checkValueType(schema, conf.get(RedisOutputFormat.REDIS_EXPORT_VALUE_NAME));
-
-        keyName = conf.get(RedisOutputFormat.REDIS_EXPORT_KEY_NAME);
-        valueName = conf.get(RedisOutputFormat.REDIS_EXPORT_VALUE_NAME);
-
-        keyPrefix = RedisOutputFormat.getExportKeyPrefix(conf);
-    }
-
-    @SuppressWarnings("unchecked")
-    @Override
-    protected void map(WritableComparable<?> key, HCatRecord value, Context context)
-            throws IOException, InterruptedException {
-
-        Text redisKey = new Text(keyPrefix + value.getString(keyName, schema));
-        RedisWritable redisValue = null;
-        boolean write = false;
-
-        HCatFieldSchema fieldSchema = schema.get(valueName);
-
-        switch (fieldSchema.getCategory()) {
-        case MAP:
-            Map<String, String> valMap = (Map<String, String>) value.getMap(valueName, schema);
-            if (valMap != null) {
-                redisValue = new RedisHashWritable(redisKey.toString(), valMap);
-                write = true;
-            }
-            break;
-        case ARRAY:
-            List<String> valArray = (List<String>) value.getList(valueName, schema);
-            if (valArray != null) {
-                redisValue = new RedisListWritable(redisKey.toString(), valArray);
-                write = true;
-            }
-            break;
-        case PRIMITIVE:
-            String valStr = value.getString(valueName, schema);
-            if (valStr != null) {
-                redisValue = new RedisStringWritable(redisKey.toString(), valStr);
-                write = true;
-            }
-            break;
-        case STRUCT:
-            List<String> valStruct = (List<String>) value.getStruct(valueName, schema);
-            HCatSchema structSchema = fieldSchema.getStructSubSchema();
-            if (valStruct != null) {
-                MapWritable structValue = new MapWritable();
-
-                for (int i = 0; i < structSchema.size(); i++) {
-                    if (valStruct.get(i) != null) {
-                        structValue.put(new Text(structSchema.get(i).getName()), new Text(valStruct.get(i)));
-                        write = true;
-                    }
-                }
-                redisValue = new RedisHashWritable(redisKey, structValue);
-            }
-            break;
-        default:
-            break;
-        }
-
-        if (write) {
-            context.write(redisKey, redisValue);
-            context.getCounter(StatCounter.SUCCESS).increment(1);
-        } else {
-            context.getCounter(StatCounter.FAILED).increment(1);
-        }
-    }
-=======
-public class RedisExportMapper extends
-		Mapper<WritableComparable<?>, HCatRecord, Text, RedisWritable> {
 
 	private Configuration conf;
 
@@ -143,17 +53,14 @@
 	private String keyPrefix;
 
 	@Override
-	protected void setup(Context context) throws IOException,
-			InterruptedException {
+	protected void setup(Context context) throws IOException, InterruptedException {
 
 		super.setup(context);
 		conf = context.getConfiguration();
 		schema = HCatInputFormat.getTableSchema(conf);
 
-		RedisOutputFormat.checkKeyType(schema,
-				conf.get(RedisOutputFormat.REDIS_EXPORT_KEY_NAME));
-		RedisOutputFormat.checkValueType(schema,
-				conf.get(RedisOutputFormat.REDIS_EXPORT_VALUE_NAME));
+		HCatUtils.checkKeyType(schema, conf.get(RedisOutputFormat.REDIS_EXPORT_KEY_NAME));
+		HCatUtils.checkValueType(schema, conf.get(RedisOutputFormat.REDIS_EXPORT_VALUE_NAME));
 
 		keyName = conf.get(RedisOutputFormat.REDIS_EXPORT_KEY_NAME);
 		valueName = conf.get(RedisOutputFormat.REDIS_EXPORT_VALUE_NAME);
@@ -163,8 +70,8 @@
 
 	@SuppressWarnings("unchecked")
 	@Override
-	protected void map(WritableComparable<?> key, HCatRecord value,
-			Context context) throws IOException, InterruptedException {
+	protected void map(WritableComparable<?> key, HCatRecord value, Context context)
+			throws IOException, InterruptedException {
 
 		Text redisKey = new Text(keyPrefix + value.getString(keyName, schema));
 		RedisWritable redisValue = null;
@@ -174,42 +81,35 @@
 
 		switch (fieldSchema.getCategory()) {
 		case MAP:
-			Map<String, String> valMap = (Map<String, String>) value.getMap(
-					valueName, schema);
+			Map<String, String> valMap = (Map<String, String>) value.getMap(valueName, schema);
 			if (valMap != null) {
 				redisValue = new RedisHashWritable(redisKey.toString(), valMap);
 				write = true;
 			}
 			break;
 		case ARRAY:
-			List<String> valArray = (List<String>) value.getList(valueName,
-					schema);
+			List<String> valArray = (List<String>) value.getList(valueName, schema);
 			if (valArray != null) {
-				redisValue = new RedisListWritable(redisKey.toString(),
-						valArray);
+				redisValue = new RedisListWritable(redisKey.toString(), valArray);
 				write = true;
 			}
 			break;
 		case PRIMITIVE:
 			String valStr = value.getString(valueName, schema);
 			if (valStr != null) {
-				redisValue = new RedisStringWritable(redisKey.toString(),
-						valStr);
+				redisValue = new RedisStringWritable(redisKey.toString(), valStr);
 				write = true;
 			}
 			break;
 		case STRUCT:
-			List<String> valStruct = (List<String>) value.getStruct(valueName,
-					schema);
+			List<String> valStruct = (List<String>) value.getStruct(valueName, schema);
 			HCatSchema structSchema = fieldSchema.getStructSubSchema();
 			if (valStruct != null) {
 				MapWritable structValue = new MapWritable();
 
 				for (int i = 0; i < structSchema.size(); i++) {
 					if (valStruct.get(i) != null) {
-						structValue.put(
-								new Text(structSchema.get(i).getName()),
-								new Text(valStruct.get(i)));
+						structValue.put(new Text(structSchema.get(i).getName()), new Text(valStruct.get(i)));
 						write = true;
 					}
 				}
@@ -227,5 +127,4 @@
 			context.getCounter(StatCounter.FAILED).increment(1);
 		}
 	}
->>>>>>> 099fa50a
 }