--- conflicted
+++ resolved
@@ -36,8 +36,7 @@
  * A mapper to read a full Hive table via HCatalog and emits a RedisWritable
  * containing all columns and values as pairs.
  */
-public class RedisFullTableExportMapper extends
-		Mapper<WritableComparable<?>, HCatRecord, Text, RedisHashWritable> {
+public class RedisFullTableExportMapper extends Mapper<WritableComparable<?>, HCatRecord, Text, RedisHashWritable> {
 
 	private Configuration conf;
 
@@ -50,8 +49,7 @@
 	private CustomHCatRecordSerializer serializer;
 
 	@Override
-	protected void setup(Context context) throws IOException,
-			InterruptedException {
+	protected void setup(Context context) throws IOException, InterruptedException {
 
 		super.setup(context);
 		conf = context.getConfiguration();
@@ -59,20 +57,15 @@
 
 		serializer = new CustomHCatRecordSerializer(conf, schema);
 
-<<<<<<< HEAD
-        HCatUtils.checkKeyType(schema, conf.get(RedisOutputFormat.REDIS_EXPORT_KEY_NAME));
-=======
-		RedisOutputFormat.checkKeyType(schema,
-				conf.get(RedisOutputFormat.REDIS_EXPORT_KEY_NAME));
->>>>>>> 099fa50a
+		HCatUtils.checkKeyType(schema, conf.get(RedisOutputFormat.REDIS_EXPORT_KEY_NAME));
 
 		keyName = conf.get(RedisOutputFormat.REDIS_EXPORT_KEY_NAME);
 		keyPrefix = RedisOutputFormat.getExportKeyPrefix(conf);
 	}
 
 	@Override
-	protected void map(WritableComparable<?> key, HCatRecord value,
-			Context context) throws IOException, InterruptedException {
+	protected void map(WritableComparable<?> key, HCatRecord value, Context context)
+			throws IOException, InterruptedException {
 
 		Text redisKey = new Text(keyPrefix + value.getString(keyName, schema));
 
