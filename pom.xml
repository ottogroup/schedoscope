<project xmlns="http://maven.apache.org/POM/4.0.0" xmlns:xsi="http://www.w3.org/2001/XMLSchema-instance"
	xsi:schemaLocation="http://maven.apache.org/POM/4.0.0 http://maven.apache.org/xsd/maven-4.0.0.xsd">

	<modelVersion>4.0.0</modelVersion>
	<groupId>schedoscope</groupId>
	<artifactId>schedoscope-suite</artifactId>
<<<<<<< HEAD
	<version>0.7.0-SNAPSHOT</version>
=======
	<version>0.6.8-SNAPSHOT</version>
>>>>>>> 558b0b01
	<packaging>pom</packaging>
	<name>Schedoscope Suite</name>
	<description>A wrapper building all modules of the Schedoscope project</description>

	<properties>
		<akka.version>2.3.14</akka.version>
		<scala.version>2.10</scala.version>
		<scalarelease.version>2.10.6</scalarelease.version>
		<project.build.sourceEncoding>UTF-8</project.build.sourceEncoding>
		<project.reporting.outputEncoding>UTF-8</project.reporting.outputEncoding>
		<hadoop.version>2.6.0-cdh5.7.1</hadoop.version>
		<hive.version>1.1.0-cdh5.7.1</hive.version>
		<hive.hcatalog.version>${hive.version}</hive.hcatalog.version>
		<oozie.version>4.1.0-cdh5.7.1</oozie.version>
		<pig.version>0.12.0-cdh5.7.1</pig.version>
		<pig.parquet.version>1.6.0</pig.parquet.version>
		<spark.version>1.6.0-cdh5.7.1</spark.version>
		<mrunit.version>1.1.0</mrunit.version>
		<hiveunit.version>1.2.3</hiveunit.version>
		<minioozie.version>1.2.1</minioozie.version>
<<<<<<< HEAD
		<schedoscope.version>0.7.0-SNAPSHOT</schedoscope.version>
=======
		<schedoscope.version>0.6.8-SNAPSHOT</schedoscope.version>
>>>>>>> 558b0b01
	</properties>

	<modules>
		<module>schedoscope-conf</module>
		<module>schedoscope-export</module>
		<module>schedoscope-core</module>
 		<module>schedoscope-transformation-oozie</module>
		<module>schedoscope-transformation-pig</module>
		<module>schedoscope-transformation-shell</module>
		<module>schedoscope-transformation-spark</module>
		<module>schedoscope-tutorial</module>
		<module>schedoscope-metascope</module>
	</modules>


	<repositories>
		<repository>
			<id>cloudera</id>
			<url>https://repository.cloudera.com/artifactory/cloudera-repos/</url>
		</repository>
		<repository>
			<id>conjars</id>
			<url>http://conjars.org/repo</url>
		</repository>
		<repository>
			<id>scratch</id>
			<url>http://pk11-scratch.googlecode.com/svn/trunk</url>
		</repository>
		<repository>
			<id>otto-bintray</id>
			<url>https://dl.bintray.com/ottogroup/maven</url>
		</repository>
		<repository>
			<id>lambdanow-bintray</id>
			<url>https://dl.bintray.com/lambdanow/maven</url>
		</repository>
	</repositories>

	<distributionManagement>
		<repository>
			<id>bintray-ottogroup-maven</id>
			<url>https://api.bintray.com/maven/ottogroup/maven/schedoscope</url>
		</repository>
		<snapshotRepository>
			<id>gbi-snapshots</id>
			<name>Ecbi-Snapshot-Releases</name>
			<url>https://nexus.scm.otto.de/content/repositories/gbi-snapshots/</url>
		</snapshotRepository>
	</distributionManagement>

</project> <|MERGE_RESOLUTION|>--- conflicted
+++ resolved
@@ -1,87 +1,79 @@
 <project xmlns="http://maven.apache.org/POM/4.0.0" xmlns:xsi="http://www.w3.org/2001/XMLSchema-instance"
-	xsi:schemaLocation="http://maven.apache.org/POM/4.0.0 http://maven.apache.org/xsd/maven-4.0.0.xsd">
+         xsi:schemaLocation="http://maven.apache.org/POM/4.0.0 http://maven.apache.org/xsd/maven-4.0.0.xsd">
 
-	<modelVersion>4.0.0</modelVersion>
-	<groupId>schedoscope</groupId>
-	<artifactId>schedoscope-suite</artifactId>
-<<<<<<< HEAD
-	<version>0.7.0-SNAPSHOT</version>
-=======
-	<version>0.6.8-SNAPSHOT</version>
->>>>>>> 558b0b01
-	<packaging>pom</packaging>
-	<name>Schedoscope Suite</name>
-	<description>A wrapper building all modules of the Schedoscope project</description>
+    <modelVersion>4.0.0</modelVersion>
+    <groupId>schedoscope</groupId>
+    <artifactId>schedoscope-suite</artifactId>
+    <version>0.7.0-SNAPSHOT</version>
+    <packaging>pom</packaging>
+    <name>Schedoscope Suite</name>
+    <description>A wrapper building all modules of the Schedoscope project</description>
 
-	<properties>
-		<akka.version>2.3.14</akka.version>
-		<scala.version>2.10</scala.version>
-		<scalarelease.version>2.10.6</scalarelease.version>
-		<project.build.sourceEncoding>UTF-8</project.build.sourceEncoding>
-		<project.reporting.outputEncoding>UTF-8</project.reporting.outputEncoding>
-		<hadoop.version>2.6.0-cdh5.7.1</hadoop.version>
-		<hive.version>1.1.0-cdh5.7.1</hive.version>
-		<hive.hcatalog.version>${hive.version}</hive.hcatalog.version>
-		<oozie.version>4.1.0-cdh5.7.1</oozie.version>
-		<pig.version>0.12.0-cdh5.7.1</pig.version>
-		<pig.parquet.version>1.6.0</pig.parquet.version>
-		<spark.version>1.6.0-cdh5.7.1</spark.version>
-		<mrunit.version>1.1.0</mrunit.version>
-		<hiveunit.version>1.2.3</hiveunit.version>
-		<minioozie.version>1.2.1</minioozie.version>
-<<<<<<< HEAD
-		<schedoscope.version>0.7.0-SNAPSHOT</schedoscope.version>
-=======
-		<schedoscope.version>0.6.8-SNAPSHOT</schedoscope.version>
->>>>>>> 558b0b01
-	</properties>
+    <properties>
+        <akka.version>2.3.14</akka.version>
+        <scala.version>2.10</scala.version>
+        <scalarelease.version>2.10.6</scalarelease.version>
+        <project.build.sourceEncoding>UTF-8</project.build.sourceEncoding>
+        <project.reporting.outputEncoding>UTF-8</project.reporting.outputEncoding>
+        <hadoop.version>2.6.0-cdh5.7.1</hadoop.version>
+        <hive.version>1.1.0-cdh5.7.1</hive.version>
+        <hive.hcatalog.version>${hive.version}</hive.hcatalog.version>
+        <oozie.version>4.1.0-cdh5.7.1</oozie.version>
+        <pig.version>0.12.0-cdh5.7.1</pig.version>
+        <pig.parquet.version>1.6.0</pig.parquet.version>
+        <spark.version>1.6.0-cdh5.7.1</spark.version>
+        <mrunit.version>1.1.0</mrunit.version>
+        <hiveunit.version>1.2.3</hiveunit.version>
+        <minioozie.version>1.2.1</minioozie.version>
+        <schedoscope.version>0.7.0-SNAPSHOT</schedoscope.version>
+    </properties>
 
-	<modules>
-		<module>schedoscope-conf</module>
-		<module>schedoscope-export</module>
-		<module>schedoscope-core</module>
- 		<module>schedoscope-transformation-oozie</module>
-		<module>schedoscope-transformation-pig</module>
-		<module>schedoscope-transformation-shell</module>
-		<module>schedoscope-transformation-spark</module>
-		<module>schedoscope-tutorial</module>
-		<module>schedoscope-metascope</module>
-	</modules>
+    <modules>
+        <module>schedoscope-conf</module>
+        <module>schedoscope-export</module>
+        <module>schedoscope-core</module>
+        <module>schedoscope-transformation-oozie</module>
+        <module>schedoscope-transformation-pig</module>
+        <module>schedoscope-transformation-shell</module>
+        <module>schedoscope-transformation-spark</module>
+        <module>schedoscope-tutorial</module>
+        <module>schedoscope-metascope</module>
+    </modules>
 
 
-	<repositories>
-		<repository>
-			<id>cloudera</id>
-			<url>https://repository.cloudera.com/artifactory/cloudera-repos/</url>
-		</repository>
-		<repository>
-			<id>conjars</id>
-			<url>http://conjars.org/repo</url>
-		</repository>
-		<repository>
-			<id>scratch</id>
-			<url>http://pk11-scratch.googlecode.com/svn/trunk</url>
-		</repository>
-		<repository>
-			<id>otto-bintray</id>
-			<url>https://dl.bintray.com/ottogroup/maven</url>
-		</repository>
-		<repository>
-			<id>lambdanow-bintray</id>
-			<url>https://dl.bintray.com/lambdanow/maven</url>
-		</repository>
-	</repositories>
+    <repositories>
+        <repository>
+            <id>cloudera</id>
+            <url>https://repository.cloudera.com/artifactory/cloudera-repos/</url>
+        </repository>
+        <repository>
+            <id>conjars</id>
+            <url>http://conjars.org/repo</url>
+        </repository>
+        <repository>
+            <id>scratch</id>
+            <url>http://pk11-scratch.googlecode.com/svn/trunk</url>
+        </repository>
+        <repository>
+            <id>otto-bintray</id>
+            <url>https://dl.bintray.com/ottogroup/maven</url>
+        </repository>
+        <repository>
+            <id>lambdanow-bintray</id>
+            <url>https://dl.bintray.com/lambdanow/maven</url>
+        </repository>
+    </repositories>
 
-	<distributionManagement>
-		<repository>
-			<id>bintray-ottogroup-maven</id>
-			<url>https://api.bintray.com/maven/ottogroup/maven/schedoscope</url>
-		</repository>
-		<snapshotRepository>
-			<id>gbi-snapshots</id>
-			<name>Ecbi-Snapshot-Releases</name>
-			<url>https://nexus.scm.otto.de/content/repositories/gbi-snapshots/</url>
-		</snapshotRepository>
-	</distributionManagement>
+    <distributionManagement>
+        <repository>
+            <id>bintray-ottogroup-maven</id>
+            <url>https://api.bintray.com/maven/ottogroup/maven/schedoscope</url>
+        </repository>
+        <snapshotRepository>
+            <id>gbi-snapshots</id>
+            <name>Ecbi-Snapshot-Releases</name>
+            <url>https://nexus.scm.otto.de/content/repositories/gbi-snapshots/</url>
+        </snapshotRepository>
+    </distributionManagement>
 
 </project> 