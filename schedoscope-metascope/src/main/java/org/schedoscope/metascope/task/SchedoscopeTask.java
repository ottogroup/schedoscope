--- conflicted
+++ resolved
@@ -100,7 +100,6 @@
             return false;
         }
 
-<<<<<<< HEAD
         int size = viewStatus.getViews().size();
         LOG.info("Received " + size + " views");
 
@@ -113,39 +112,11 @@
                 if (table == null) {
                     table = new MetascopeTable();
                     table.setFqdn(fqdn);
-=======
-        /** fields */
-        Set<MetascopeField> tableFields = new HashSet<>();
-        int i = 0;
-        for (ViewField viewField : view.getFields()) {
-          String fieldFqdn = fqdn + "." + viewField.getName();
-          MetascopeField field = metascopeFieldRepository.findOne(fieldFqdn);
-          if (field == null) {
-            field = new MetascopeField();
-            field.setFieldId(fieldFqdn);
-          }
-          field.setFieldName(viewField.getName());
-          field.setFieldType(viewField.getFieldtype());
-          field.setFieldOrder(i++);
-          field.setParameter(false);
-          field.setDescription(viewField.getComment());
-
-          //lineage
-          if (view.getLineage() != null && view.getLineage().get(fieldFqdn) != null) {
-            for (String dependencyField : view.getLineage().get(fieldFqdn)) {
-              if (!dependencyField.equals(fieldFqdn)) {
-                MetascopeField dField = cachedFields.get(dependencyField);
-                if (dField == null) {
-                  dField = new MetascopeField();
-                  dField.setFieldId(dependencyField);
-                  cachedFields.put(dependencyField, dField);
->>>>>>> fc484e46
                 }
                 cachedTables.put(fqdn, table);
                 LOG.info("Saved table " + fqdn);
                 tableCount++;
             }
-<<<<<<< HEAD
         }
         LOG.info("Received " + tableCount + " tables");
 
@@ -179,6 +150,7 @@
                 }
 
                 /** fields */
+                Set<MetascopeField> tableFields = new HashSet<>();
                 int i = 0;
                 for (ViewField viewField : view.getFields()) {
                     String fieldFqdn = fqdn + "." + viewField.getName();
@@ -208,11 +180,13 @@
                         }
                     }
 
-                    table.addToFields(field);
+                    tableFields.add(field);
                     cachedFields.put(field.getFieldId(), field);
                 }
+                table.setFields(tableFields);
 
                 /** parameter */
+                Set<MetascopeField> tableParameter = new HashSet<>();
                 i = 0;
                 for (ViewField viewField : view.getParameters()) {
                     String parameterFqdn = fqdn + "." + viewField.getName();
@@ -226,10 +200,14 @@
                     parameter.setFieldOrder(i++);
                     parameter.setParameter(true);
                     parameter.setDescription(viewField.getComment());
-                    table.addToParameters(parameter);
-                }
+
+                    parameter.setTable(table);
+                    tableParameter.add(parameter);
+                }
+                table.setParameters(tableParameter);
 
                 /** exports */
+                List<MetascopeExport> tableExports = new ArrayList<>();
                 i = 0;
                 if (view.getExport() != null) {
                     for (ViewTransformation viewExport : view.getExport()) {
@@ -241,10 +219,13 @@
                         }
                         export.setExportType(viewExport.getName());
                         export.setProperties(viewExport.getProperties());
-                        table.addToExports(export);
+
+                        export.setTable(table);
+                        tableExports.add(export);
                         i++;
                     }
                 }
+                table.setExports(tableExports);
 
                 /** transformation */
                 MetascopeTransformation metascopeTransformation = new MetascopeTransformation();
@@ -301,56 +282,7 @@
 
                 LOG.info("Finished processing table " + fqdn);
             }
-=======
-          }
-
-          tableFields.add(field);
-          cachedFields.put(field.getFieldId(), field);
-        }
-        table.setFields(tableFields);
-
-        /** parameter */
-        Set<MetascopeField> tableParameter = new HashSet<>();
-        i = 0;
-        for (ViewField viewField : view.getParameters()) {
-          String parameterFqdn = fqdn + "." + viewField.getName();
-          MetascopeField parameter = metascopeFieldRepository.findOne(parameterFqdn);
-          if (parameter == null) {
-            parameter = new MetascopeField();
-            parameter.setFieldId(parameterFqdn);
-          }
-          parameter.setFieldName(viewField.getName());
-          parameter.setFieldType(viewField.getFieldtype());
-          parameter.setFieldOrder(i++);
-          parameter.setParameter(true);
-          parameter.setDescription(viewField.getComment());
-
-          parameter.setTable(table);
-          tableParameter.add(parameter);
-        }
-        table.setParameters(tableParameter);
-
-        /** exports */
-        List<MetascopeExport> tableExports = new ArrayList<>();
-        i = 0;
-        if (view.getExport() != null) {
-          for (ViewTransformation viewExport : view.getExport()) {
-            String parameterFqdn = fqdn + "." + viewExport.getName();
-            MetascopeExport export = metascopeExportRepository.findOne(parameterFqdn);
-            if (export == null) {
-              export = new MetascopeExport();
-              export.setExportId(table.getFqdn() + "_" + (i));
-            }
-            export.setExportType(viewExport.getName());
-            export.setProperties(viewExport.getProperties());
-
-            export.setTable(table);
-            tableExports.add(export);
-            i++;
-          }
->>>>>>> fc484e46
-        }
-        table.setExports(tableExports);
+        }
 
     /* save view information via JDBC and raw sql to boost performance and avoid excessive database locking */
         Connection connection = null;
