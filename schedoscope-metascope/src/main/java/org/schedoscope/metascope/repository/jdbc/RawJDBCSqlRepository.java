--- conflicted
+++ resolved
@@ -69,7 +69,6 @@
         }
     }
 
-<<<<<<< HEAD
   public void insertFieldDependencies(Connection connection, List<FieldDependency> fieldDependencies) {
     String sql = "insert into metascope_field_relationship (successor, dependency) values (?, ?) "
             + "on duplicate key update successor=values(successor), dependency=values(dependency)";
@@ -112,34 +111,17 @@
         batch++;
         if (batch % 1024 == 0) {
           stmt.executeBatch();
-=======
-    public void insertDependencies(Connection connection, List<ViewDependency> viewDependencies) {
-        String sql = "insert into metascope_view_relationship (successor, dependency) values (?, ?) "
-                + "on duplicate key update successor=values(successor), dependency=values(dependency)";
-        PreparedStatement stmt = null;
-        try {
-            int batch = 0;
-            disableChecks(connection);
-            stmt = connection.prepareStatement(sql);
-            for (ViewDependency viewDependency : viewDependencies) {
-                stmt.setString(1, viewDependency.getDependency());
-                stmt.setString(2, viewDependency.getSuccessor());
-                stmt.addBatch();
-                batch++;
-                if (batch % 1024 == 0) {
-                    stmt.executeBatch();
-                }
-            }
-            stmt.executeBatch();
-            connection.commit();
-            enableChecks(connection);
-        } catch (SQLException e) {
-            LOG.error("Could not save view", e);
-        } finally {
-            DbUtils.closeQuietly(stmt);
->>>>>>> d37b1bd2
         }
+      }
+      stmt.executeBatch();
+      connection.commit();
+      enableChecks(connection);
+    } catch (SQLException e) {
+      LOG.error("Could not save view", e);
+    } finally {
+      DbUtils.closeQuietly(stmt);
     }
+  }
 
     public void updateStatus(Connection connection, Iterable<MetascopeView> views) {
         String updateStatus = "update metascope_view set last_transformation=?, total_size=?, num_rows=? where view_id = ?";
