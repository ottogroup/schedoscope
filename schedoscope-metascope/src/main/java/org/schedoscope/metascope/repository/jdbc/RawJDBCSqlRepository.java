/**
 * Copyright 2017 Otto (GmbH & Co KG)
 * <p>
 * Licensed under the Apache License, Version 2.0 (the "License");
 * you may not use this file except in compliance with the License.
 * You may obtain a copy of the License at
 * <p>
 * http://www.apache.org/licenses/LICENSE-2.0
 * <p>
 * Unless required by applicable law or agreed to in writing, software
 * distributed under the License is distributed on an "AS IS" BASIS,
 * WITHOUT WARRANTIES OR CONDITIONS OF ANY KIND, either express or implied.
 * See the License for the specific language governing permissions and
 * limitations under the License.
 */
package org.schedoscope.metascope.repository.jdbc;

import org.apache.commons.dbutils.DbUtils;
import org.schedoscope.metascope.model.MetascopeView;
import org.schedoscope.metascope.task.model.FieldDependency;
import org.schedoscope.metascope.task.model.ViewDependency;
import org.slf4j.Logger;
import org.slf4j.LoggerFactory;

import java.sql.Connection;
import java.sql.PreparedStatement;
import java.sql.SQLException;
import java.sql.Statement;
import java.util.List;

public class RawJDBCSqlRepository {

  private static final Logger LOG = LoggerFactory.getLogger(RawJDBCSqlRepository.class);
  private final boolean isMySQLDatabase;
  private final boolean isH2Database;

  public RawJDBCSqlRepository(boolean isMySQLDatabase, boolean isH2Database) {
    this.isMySQLDatabase = isMySQLDatabase;
    this.isH2Database = isH2Database;
  }

  public void insertOrUpdateViews(Connection connection, Iterable<MetascopeView> views) {
    String deleteQuery = "delete from metascope_view";
    String insertViewSql = "insert into metascope_view (view_id, view_url, parameter_string, table_fqdn) values "
      + "(?, ?, ?, ?) on duplicate key update view_id=values(view_id), view_url=values(view_url), "
      + "parameter_string=values(parameter_string), table_fqdn=values(table_fqdn)";
    PreparedStatement stmt = null;
    try {
      int batch = 0;
      disableChecks(connection);

      Statement deleteStmt = connection.createStatement();
      deleteStmt.execute(deleteQuery);
      deleteStmt.close();

      stmt = connection.prepareStatement(insertViewSql);
      for (MetascopeView viewEntity : views) {
        stmt.setString(1, viewEntity.getViewId());
        stmt.setString(2, viewEntity.getViewUrl());
        stmt.setString(3, viewEntity.getParameterString());
        stmt.setString(4, viewEntity.getTable().getFqdn());
        stmt.addBatch();
        batch++;
        if (batch % 1024 == 0) {
          stmt.executeBatch();
        }
      }
      stmt.executeBatch();
      connection.commit();
      enableChecks(connection);
    } catch (SQLException e) {
      LOG.error("Could not save view", e);
    } finally {
      DbUtils.closeQuietly(stmt);
    }
  }

<<<<<<< HEAD
    public void insertFieldDependencies(Connection connection, List<FieldDependency> fieldDependencies) {
        String sql = "insert into metascope_field_relationship (successor, dependency) values (?, ?) "
                + "on duplicate key update successor=values(successor), dependency=values(dependency)";
        PreparedStatement stmt = null;
        try {
            int batch = 0;
            disableChecks(connection);
            stmt = connection.prepareStatement(sql);
            for (FieldDependency fieldDependency : fieldDependencies) {
                stmt.setString(1, fieldDependency.getDependency());
                stmt.setString(2, fieldDependency.getSuccessor());
                stmt.addBatch();
                batch++;
                if (batch % 1024 == 0) {
                    stmt.executeBatch();
                }
            }
            stmt.executeBatch();
            connection.commit();
            enableChecks(connection);
        } catch (SQLException e) {
            LOG.error("Could not save view", e);
        } finally {
            DbUtils.closeQuietly(stmt);
=======
  public void insertFieldDependencies(Connection connection, List<FieldDependency> fieldDependencies) {
    String deleteQuery = "delete from metascope_field_relationship";
    String sql = "insert into metascope_field_relationship (successor, dependency) values (?, ?) "
      + "on duplicate key update successor=values(successor), dependency=values(dependency)";
    PreparedStatement stmt = null;
    try {
      int batch = 0;
      disableChecks(connection);

      Statement deleteStmt = connection.createStatement();
      deleteStmt.execute(deleteQuery);
      deleteStmt.close();

      stmt = connection.prepareStatement(sql);
      for (FieldDependency fieldDependency : fieldDependencies) {
        stmt.setString(1, fieldDependency.getDependency());
        stmt.setString(2, fieldDependency.getSuccessor());
        stmt.addBatch();
        batch++;
        if (batch % 1024 == 0) {
          stmt.executeBatch();
>>>>>>> fc484e46
        }
    }

<<<<<<< HEAD
    public void insertViewDependencies(Connection connection, List<ViewDependency> viewDependencies) {
        String sql = "insert into metascope_view_relationship (successor, dependency) values (?, ?) "
                + "on duplicate key update successor=values(successor), dependency=values(dependency)";
        PreparedStatement stmt = null;
        try {
            int batch = 0;
            disableChecks(connection);
            stmt = connection.prepareStatement(sql);
            for (ViewDependency viewDependency : viewDependencies) {
                stmt.setString(1, viewDependency.getDependency());
                stmt.setString(2, viewDependency.getSuccessor());
                stmt.addBatch();
                batch++;
                if (batch % 1024 == 0) {
                    stmt.executeBatch();
                }
            }
            stmt.executeBatch();
            connection.commit();
            enableChecks(connection);
        } catch (SQLException e) {
            LOG.error("Could not save view", e);
        } finally {
            DbUtils.closeQuietly(stmt);
=======
  public void insertViewDependencies(Connection connection, List<ViewDependency> viewDependencies) {
    String deleteQuery = "delete from metascope_view_relationship";
    String sql = "insert into metascope_view_relationship (successor, dependency) values (?, ?) "
      + "on duplicate key update successor=values(successor), dependency=values(dependency)";
    PreparedStatement stmt = null;
    try {
      int batch = 0;
      disableChecks(connection);

      Statement deleteStmt = connection.createStatement();
      deleteStmt.execute(deleteQuery);
      deleteStmt.close();

      stmt = connection.prepareStatement(sql);
      for (ViewDependency viewDependency : viewDependencies) {
        stmt.setString(1, viewDependency.getDependency());
        stmt.setString(2, viewDependency.getSuccessor());
        stmt.addBatch();
        batch++;
        if (batch % 1024 == 0) {
          stmt.executeBatch();
>>>>>>> fc484e46
        }
    }

  public void updateStatus(Connection connection, Iterable<MetascopeView> views) {
    String updateStatus = "update metascope_view set last_transformation=?, total_size=?, num_rows=? where view_id = ?";
    PreparedStatement updateStatusStmt = null;
    try {
      int batch = 0;
      disableChecks(connection);
      updateStatusStmt = connection.prepareStatement(updateStatus);
      for (MetascopeView viewEntity : views) {
        updateStatusStmt.setLong(1, viewEntity.getLastTransformation());
        updateStatusStmt.setLong(2, viewEntity.getTotalSize());
        updateStatusStmt.setLong(3, viewEntity.getNumRows());
        updateStatusStmt.setString(4, viewEntity.getViewId());
        updateStatusStmt.addBatch();
        batch++;
        if (batch % 1024 == 0) {
          updateStatusStmt.executeBatch();
        }
      }
      updateStatusStmt.executeBatch();
      connection.commit();
      enableChecks(connection);
    } catch (SQLException e) {
      LOG.error("Could not update view", e);
    } finally {
      DbUtils.closeQuietly(updateStatusStmt);
    }
  }

  private void disableChecks(Connection connection) {
    try {
      Statement stmt = connection.createStatement();
      connection.setAutoCommit(false);
      if (isMySQLDatabase) {
        stmt.addBatch("set foreign_key_checks=0");
        stmt.addBatch("set unique_checks=0");
      }
      if (isH2Database) {
        stmt.addBatch("SET REFERENTIAL_INTEGRITY FALSE");
      }
      stmt.executeBatch();
      stmt.close();
    } catch (SQLException e) {
      LOG.error("Could not disable checks", e);
    }
  }

  private void enableChecks(Connection connection) {
    try {
      Statement stmt = connection.createStatement();
      connection.setAutoCommit(true);
      if (isMySQLDatabase) {
        stmt.addBatch("set foreign_key_checks=1");
        stmt.addBatch("set unique_checks=1");
      }
      if (isH2Database) {
        stmt.addBatch("SET REFERENTIAL_INTEGRITY TRUE");
      }
      stmt.executeBatch();
      stmt.close();
    } catch (SQLException e) {
      LOG.error("Could not enable checks", e);
    }
  }

}<|MERGE_RESOLUTION|>--- conflicted
+++ resolved
@@ -30,59 +30,64 @@
 
 public class RawJDBCSqlRepository {
 
-  private static final Logger LOG = LoggerFactory.getLogger(RawJDBCSqlRepository.class);
-  private final boolean isMySQLDatabase;
-  private final boolean isH2Database;
-
-  public RawJDBCSqlRepository(boolean isMySQLDatabase, boolean isH2Database) {
-    this.isMySQLDatabase = isMySQLDatabase;
-    this.isH2Database = isH2Database;
-  }
-
-  public void insertOrUpdateViews(Connection connection, Iterable<MetascopeView> views) {
-    String deleteQuery = "delete from metascope_view";
-    String insertViewSql = "insert into metascope_view (view_id, view_url, parameter_string, table_fqdn) values "
-      + "(?, ?, ?, ?) on duplicate key update view_id=values(view_id), view_url=values(view_url), "
-      + "parameter_string=values(parameter_string), table_fqdn=values(table_fqdn)";
-    PreparedStatement stmt = null;
-    try {
-      int batch = 0;
-      disableChecks(connection);
-
-      Statement deleteStmt = connection.createStatement();
-      deleteStmt.execute(deleteQuery);
-      deleteStmt.close();
-
-      stmt = connection.prepareStatement(insertViewSql);
-      for (MetascopeView viewEntity : views) {
-        stmt.setString(1, viewEntity.getViewId());
-        stmt.setString(2, viewEntity.getViewUrl());
-        stmt.setString(3, viewEntity.getParameterString());
-        stmt.setString(4, viewEntity.getTable().getFqdn());
-        stmt.addBatch();
-        batch++;
-        if (batch % 1024 == 0) {
-          stmt.executeBatch();
-        }
-      }
-      stmt.executeBatch();
-      connection.commit();
-      enableChecks(connection);
-    } catch (SQLException e) {
-      LOG.error("Could not save view", e);
-    } finally {
-      DbUtils.closeQuietly(stmt);
-    }
-  }
-
-<<<<<<< HEAD
+    private static final Logger LOG = LoggerFactory.getLogger(RawJDBCSqlRepository.class);
+    private final boolean isMySQLDatabase;
+    private final boolean isH2Database;
+
+    public RawJDBCSqlRepository(boolean isMySQLDatabase, boolean isH2Database) {
+        this.isMySQLDatabase = isMySQLDatabase;
+        this.isH2Database = isH2Database;
+    }
+
+    public void insertOrUpdateViews(Connection connection, Iterable<MetascopeView> views) {
+        String deleteQuery = "delete from metascope_view";
+        String insertViewSql = "insert into metascope_view (view_id, view_url, parameter_string, table_fqdn) values "
+                + "(?, ?, ?, ?) on duplicate key update view_id=values(view_id), view_url=values(view_url), "
+                + "parameter_string=values(parameter_string), table_fqdn=values(table_fqdn)";
+        PreparedStatement stmt = null;
+        try {
+            int batch = 0;
+            disableChecks(connection);
+
+            Statement deleteStmt = connection.createStatement();
+            deleteStmt.execute(deleteQuery);
+            deleteStmt.close();
+
+            stmt = connection.prepareStatement(insertViewSql);
+            for (MetascopeView viewEntity : views) {
+                stmt.setString(1, viewEntity.getViewId());
+                stmt.setString(2, viewEntity.getViewUrl());
+                stmt.setString(3, viewEntity.getParameterString());
+                stmt.setString(4, viewEntity.getTable().getFqdn());
+                stmt.addBatch();
+                batch++;
+                if (batch % 1024 == 0) {
+                    stmt.executeBatch();
+                }
+            }
+            stmt.executeBatch();
+            connection.commit();
+            enableChecks(connection);
+        } catch (SQLException e) {
+            LOG.error("Could not save view", e);
+        } finally {
+            DbUtils.closeQuietly(stmt);
+        }
+    }
+
     public void insertFieldDependencies(Connection connection, List<FieldDependency> fieldDependencies) {
+        String deleteQuery = "delete from metascope_field_relationship";
         String sql = "insert into metascope_field_relationship (successor, dependency) values (?, ?) "
                 + "on duplicate key update successor=values(successor), dependency=values(dependency)";
         PreparedStatement stmt = null;
         try {
             int batch = 0;
             disableChecks(connection);
+
+            Statement deleteStmt = connection.createStatement();
+            deleteStmt.execute(deleteQuery);
+            deleteStmt.close();
+
             stmt = connection.prepareStatement(sql);
             for (FieldDependency fieldDependency : fieldDependencies) {
                 stmt.setString(1, fieldDependency.getDependency());
@@ -100,40 +105,22 @@
             LOG.error("Could not save view", e);
         } finally {
             DbUtils.closeQuietly(stmt);
-=======
-  public void insertFieldDependencies(Connection connection, List<FieldDependency> fieldDependencies) {
-    String deleteQuery = "delete from metascope_field_relationship";
-    String sql = "insert into metascope_field_relationship (successor, dependency) values (?, ?) "
-      + "on duplicate key update successor=values(successor), dependency=values(dependency)";
-    PreparedStatement stmt = null;
-    try {
-      int batch = 0;
-      disableChecks(connection);
-
-      Statement deleteStmt = connection.createStatement();
-      deleteStmt.execute(deleteQuery);
-      deleteStmt.close();
-
-      stmt = connection.prepareStatement(sql);
-      for (FieldDependency fieldDependency : fieldDependencies) {
-        stmt.setString(1, fieldDependency.getDependency());
-        stmt.setString(2, fieldDependency.getSuccessor());
-        stmt.addBatch();
-        batch++;
-        if (batch % 1024 == 0) {
-          stmt.executeBatch();
->>>>>>> fc484e46
-        }
-    }
-
-<<<<<<< HEAD
+        }
+    }
+
     public void insertViewDependencies(Connection connection, List<ViewDependency> viewDependencies) {
+        String deleteQuery = "delete from metascope_view_relationship";
         String sql = "insert into metascope_view_relationship (successor, dependency) values (?, ?) "
                 + "on duplicate key update successor=values(successor), dependency=values(dependency)";
         PreparedStatement stmt = null;
         try {
             int batch = 0;
             disableChecks(connection);
+
+            Statement deleteStmt = connection.createStatement();
+            deleteStmt.execute(deleteQuery);
+            deleteStmt.close();
+
             stmt = connection.prepareStatement(sql);
             for (ViewDependency viewDependency : viewDependencies) {
                 stmt.setString(1, viewDependency.getDependency());
@@ -151,94 +138,71 @@
             LOG.error("Could not save view", e);
         } finally {
             DbUtils.closeQuietly(stmt);
-=======
-  public void insertViewDependencies(Connection connection, List<ViewDependency> viewDependencies) {
-    String deleteQuery = "delete from metascope_view_relationship";
-    String sql = "insert into metascope_view_relationship (successor, dependency) values (?, ?) "
-      + "on duplicate key update successor=values(successor), dependency=values(dependency)";
-    PreparedStatement stmt = null;
-    try {
-      int batch = 0;
-      disableChecks(connection);
-
-      Statement deleteStmt = connection.createStatement();
-      deleteStmt.execute(deleteQuery);
-      deleteStmt.close();
-
-      stmt = connection.prepareStatement(sql);
-      for (ViewDependency viewDependency : viewDependencies) {
-        stmt.setString(1, viewDependency.getDependency());
-        stmt.setString(2, viewDependency.getSuccessor());
-        stmt.addBatch();
-        batch++;
-        if (batch % 1024 == 0) {
-          stmt.executeBatch();
->>>>>>> fc484e46
-        }
-    }
-
-  public void updateStatus(Connection connection, Iterable<MetascopeView> views) {
-    String updateStatus = "update metascope_view set last_transformation=?, total_size=?, num_rows=? where view_id = ?";
-    PreparedStatement updateStatusStmt = null;
-    try {
-      int batch = 0;
-      disableChecks(connection);
-      updateStatusStmt = connection.prepareStatement(updateStatus);
-      for (MetascopeView viewEntity : views) {
-        updateStatusStmt.setLong(1, viewEntity.getLastTransformation());
-        updateStatusStmt.setLong(2, viewEntity.getTotalSize());
-        updateStatusStmt.setLong(3, viewEntity.getNumRows());
-        updateStatusStmt.setString(4, viewEntity.getViewId());
-        updateStatusStmt.addBatch();
-        batch++;
-        if (batch % 1024 == 0) {
-          updateStatusStmt.executeBatch();
-        }
-      }
-      updateStatusStmt.executeBatch();
-      connection.commit();
-      enableChecks(connection);
-    } catch (SQLException e) {
-      LOG.error("Could not update view", e);
-    } finally {
-      DbUtils.closeQuietly(updateStatusStmt);
-    }
-  }
-
-  private void disableChecks(Connection connection) {
-    try {
-      Statement stmt = connection.createStatement();
-      connection.setAutoCommit(false);
-      if (isMySQLDatabase) {
-        stmt.addBatch("set foreign_key_checks=0");
-        stmt.addBatch("set unique_checks=0");
-      }
-      if (isH2Database) {
-        stmt.addBatch("SET REFERENTIAL_INTEGRITY FALSE");
-      }
-      stmt.executeBatch();
-      stmt.close();
-    } catch (SQLException e) {
-      LOG.error("Could not disable checks", e);
-    }
-  }
-
-  private void enableChecks(Connection connection) {
-    try {
-      Statement stmt = connection.createStatement();
-      connection.setAutoCommit(true);
-      if (isMySQLDatabase) {
-        stmt.addBatch("set foreign_key_checks=1");
-        stmt.addBatch("set unique_checks=1");
-      }
-      if (isH2Database) {
-        stmt.addBatch("SET REFERENTIAL_INTEGRITY TRUE");
-      }
-      stmt.executeBatch();
-      stmt.close();
-    } catch (SQLException e) {
-      LOG.error("Could not enable checks", e);
-    }
-  }
+        }
+    }
+
+    public void updateStatus(Connection connection, Iterable<MetascopeView> views) {
+        String updateStatus = "update metascope_view set last_transformation=?, total_size=?, num_rows=? where view_id = ?";
+        PreparedStatement updateStatusStmt = null;
+        try {
+            int batch = 0;
+            disableChecks(connection);
+            updateStatusStmt = connection.prepareStatement(updateStatus);
+            for (MetascopeView viewEntity : views) {
+                updateStatusStmt.setLong(1, viewEntity.getLastTransformation());
+                updateStatusStmt.setLong(2, viewEntity.getTotalSize());
+                updateStatusStmt.setLong(3, viewEntity.getNumRows());
+                updateStatusStmt.setString(4, viewEntity.getViewId());
+                updateStatusStmt.addBatch();
+                batch++;
+                if (batch % 1024 == 0) {
+                    updateStatusStmt.executeBatch();
+                }
+            }
+            updateStatusStmt.executeBatch();
+            connection.commit();
+            enableChecks(connection);
+        } catch (SQLException e) {
+            LOG.error("Could not update view", e);
+        } finally {
+            DbUtils.closeQuietly(updateStatusStmt);
+        }
+    }
+
+    private void disableChecks(Connection connection) {
+        try {
+            Statement stmt = connection.createStatement();
+            connection.setAutoCommit(false);
+            if (isMySQLDatabase) {
+                stmt.addBatch("set foreign_key_checks=0");
+                stmt.addBatch("set unique_checks=0");
+            }
+            if (isH2Database) {
+                stmt.addBatch("SET REFERENTIAL_INTEGRITY FALSE");
+            }
+            stmt.executeBatch();
+            stmt.close();
+        } catch (SQLException e) {
+            LOG.error("Could not disable checks", e);
+        }
+    }
+
+    private void enableChecks(Connection connection) {
+        try {
+            Statement stmt = connection.createStatement();
+            connection.setAutoCommit(true);
+            if (isMySQLDatabase) {
+                stmt.addBatch("set foreign_key_checks=1");
+                stmt.addBatch("set unique_checks=1");
+            }
+            if (isH2Database) {
+                stmt.addBatch("SET REFERENTIAL_INTEGRITY TRUE");
+            }
+            stmt.executeBatch();
+            stmt.close();
+        } catch (SQLException e) {
+            LOG.error("Could not enable checks", e);
+        }
+    }
 
 }