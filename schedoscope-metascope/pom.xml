<project xmlns="http://maven.apache.org/POM/4.0.0" xmlns:xsi="http://www.w3.org/2001/XMLSchema-instance"
	xsi:schemaLocation="http://maven.apache.org/POM/4.0.0 http://maven.apache.org/xsd/maven-4.0.0.xsd">

	<modelVersion>4.0.0</modelVersion>
	<artifactId>schedoscope-metascope</artifactId>
	<name>Schedoscope Metascope</name>
	<description>Metadatamanegement for Schedoscope</description>

	<parent>
		<artifactId>schedoscope-suite</artifactId>
		<groupId>schedoscope</groupId>
<<<<<<< HEAD
		<version>0.7.0-SNAPSHOT</version>
=======
		<version>0.6.8-SNAPSHOT</version>
>>>>>>> 558b0b01
	</parent>

	<dependencyManagement>
		<dependencies>
			<dependency>
				<groupId>org.springframework.boot</groupId>
				<artifactId>spring-boot-dependencies</artifactId>
				<type>pom</type>
				<version>1.3.0.RELEASE</version>
				<scope>import</scope>
			</dependency>
		</dependencies>
	</dependencyManagement>

	<dependencies>
		<dependency>
			<groupId>schedoscope</groupId>
			<artifactId>schedoscope-conf</artifactId>
			<version>${schedoscope.version}</version>
		</dependency>
		<dependency>
			<groupId>org.springframework.boot</groupId>
			<artifactId>spring-boot-starter-security</artifactId>
		</dependency>
		<dependency>
			<groupId>org.springframework.security</groupId>
			<artifactId>spring-security-ldap</artifactId>
		</dependency>
		<dependency>
			<groupId>org.springframework.boot</groupId>
			<artifactId>spring-boot-starter-web</artifactId>
		</dependency>
		<dependency>
			<groupId>org.springframework.boot</groupId>
			<artifactId>spring-boot-starter-thymeleaf</artifactId>
		</dependency>
		<dependency>
			<groupId>org.springframework.boot</groupId>
			<artifactId>spring-boot-starter-data-jpa</artifactId>
		</dependency>
		<dependency>
			<groupId>org.apache.commons</groupId>
			<artifactId>commons-lang3</artifactId>
			<version>3.4</version>
		</dependency>
		<dependency>
			<groupId>commons-dbutils</groupId>
			<artifactId>commons-dbutils</artifactId>
			<version>1.6</version>
		</dependency>
		<dependency>
			<groupId>javax.validation</groupId>
			<artifactId>validation-api</artifactId>
			<version>1.1.0.Final</version>
		</dependency>
		<dependency>
			<groupId>org.hibernate</groupId>
			<artifactId>hibernate-validator</artifactId>
		</dependency>
		<dependency>
			<groupId>org.apache.hive</groupId>
			<artifactId>hive-jdbc</artifactId>
			<version>${hive.version}</version>
			<exclusions>
				<exclusion>
					<groupId>org.eclipse.jetty.aggregate</groupId>
					<artifactId>*</artifactId>
				</exclusion>
				<exclusion>
					<groupId>org.slf4j</groupId>
					<artifactId>slf4j-log4j12</artifactId>
				</exclusion>
			</exclusions>
		</dependency>
		<dependency>
			<groupId>org.apache.hadoop</groupId>
			<artifactId>hadoop-client</artifactId>
			<version>${hadoop.version}</version>
			<exclusions>
				<exclusion>
					<groupId>org.eclipse.jetty.aggregate</groupId>
					<artifactId>*</artifactId>
				</exclusion>
				<exclusion>
					<groupId>org.slf4j</groupId>
					<artifactId>slf4j-log4j12</artifactId>
				</exclusion>
			</exclusions>
		</dependency>
		<dependency>
			<groupId>org.jsoup</groupId>
			<artifactId>jsoup</artifactId>
			<version>1.8.3</version>
		</dependency>
		<dependency>
			<groupId>mysql</groupId>
			<artifactId>mysql-connector-java</artifactId>
		</dependency>
		<dependency>
			<groupId>org.apache.solr</groupId>
			<artifactId>solr-solrj</artifactId>
			<version>5.3.1</version><!--$NO-MVN-MAN-VER$ -->
		</dependency>
		<dependency>
			<groupId>org.apache.solr</groupId>
			<artifactId>solr-core</artifactId>
			<version>5.3.1</version>
			<exclusions>
				<exclusion>
					<artifactId>jdk.tools</artifactId>
					<groupId>jdk.tools</groupId>
				</exclusion>
			</exclusions>
		</dependency>
		<dependency>
			<groupId>commons-validator</groupId>
			<artifactId>commons-validator</artifactId>
			<version>1.4.1</version>
		</dependency>
		<dependency>
			<groupId>commons-daemon</groupId>
			<artifactId>commons-daemon</artifactId>
			<version>1.0.13</version>
		</dependency>
		<dependency>
			<groupId>org.mockito</groupId>
			<artifactId>mockito-all</artifactId>
			<version>1.9.5</version>
			<scope>test</scope>
		</dependency>
		<dependency>
			<groupId>org.hamcrest</groupId>
			<artifactId>hamcrest-all</artifactId>
			<version>1.3</version>
			<scope>test</scope>
		</dependency>
		<dependency>
			<groupId>junit</groupId>
			<artifactId>junit</artifactId>
			<scope>test</scope>
			<exclusions>
				<exclusion>
					<artifactId>hamcrest-core</artifactId>
					<groupId>org.hamcrest</groupId>
				</exclusion>
			</exclusions>
		</dependency>
		<dependency>
			<groupId>org.springframework</groupId>
			<artifactId>spring-test</artifactId>
			<scope>test</scope>
		</dependency>
	</dependencies>

	<build>
		<plugins>
			<plugin>
				<groupId>org.springframework.boot</groupId>
				<artifactId>spring-boot-maven-plugin</artifactId>
				<version>1.3.0.RELEASE</version>
			</plugin>
			<plugin>
				<groupId>org.apache.maven.plugins</groupId>
				<artifactId>maven-compiler-plugin</artifactId>
				<version>3.3</version>
				<configuration>
					<source>1.7</source>
					<target>1.7</target>
				</configuration>
			</plugin>
			<plugin>
				<groupId>org.apache.maven.plugins</groupId>
				<artifactId>maven-source-plugin</artifactId>
				<version>3.0.0</version>
				<executions>
					<execution>
						<id>attach-sources</id>
						<goals>
							<goal>jar</goal>
						</goals>
					</execution>
				</executions>
			</plugin>
			<plugin>
				<groupId>org.apache.maven.plugins</groupId>
				<artifactId>maven-jar-plugin</artifactId>
				<version>2.6</version>
				<configuration>
					<finalName>metascope</finalName>
					<outputDirectory>${project.build.directory}/metascope-deployment/</outputDirectory>
					<archive>
						<manifest>
							<addClasspath>true</addClasspath>
							<classpathPrefix>lib/</classpathPrefix>
							<mainClass>org.schedoscope.metascope.Metascope</mainClass>
						</manifest>
					</archive>
				</configuration>
			</plugin>
			<plugin>
				<artifactId>maven-dependency-plugin</artifactId>
				<executions>
					<execution>
						<phase>install</phase>
						<goals>
							<goal>copy-dependencies</goal>
						</goals>
						<configuration>
							<outputDirectory>${project.build.directory}/metascope-deployment/lib</outputDirectory>
						</configuration>
					</execution>
				</executions>
			</plugin>
			<plugin>
				<groupId>org.apache.maven.plugins</groupId>
				<artifactId>maven-resources-plugin</artifactId>
				<version>2.7</version>
				<executions>
					<execution>
						<id>copy-solr</id>
						<phase>validate</phase>
						<goals>
							<goal>copy-resources</goal>
						</goals>
						<configuration>
							<outputDirectory>${project.build.directory}/metascope-deployment/solr</outputDirectory>
							<resources>
								<resource>
									<directory>src/main/resources/solr</directory>
									<filtering>true</filtering>
								</resource>
							</resources>
							<includeEmptyDirs>true</includeEmptyDirs>
						</configuration>
					</execution>
					<execution>
						<id>copy-script</id>
						<phase>validate</phase>
						<goals>
							<goal>copy-resources</goal>
						</goals>
						<configuration>
							<outputDirectory>${project.build.directory}/metascope-deployment</outputDirectory>
							<resources>
								<resource>
									<directory>src/main/resources/</directory>
									<filtering>true</filtering>
									<includes>
										<include>start-metascope.sh</include>
									</includes>
								</resource>
							</resources>
							<includeEmptyDirs>true</includeEmptyDirs>
						</configuration>
					</execution>
				</executions>
			</plugin>
			<plugin>
				<groupId>org.apache.maven.plugins</groupId>
				<artifactId>maven-surefire-plugin</artifactId>
				<version>2.19.1</version>
				<configuration>
					<includes>
						<include>**/*MetascopeTestSuit.java</include>
					</includes>
					<argLine>${argLine} -Xmx1024m -XX:MaxPermSize=1024M</argLine>
				</configuration>
			</plugin>
			<plugin>
				<groupId>org.jacoco</groupId>
				<artifactId>jacoco-maven-plugin</artifactId>
				<version>0.7.5.201505241946</version>
				<executions>
					<execution>
						<id>default-prepare-agent</id>
						<goals>
							<goal>prepare-agent</goal>
						</goals>
					</execution>
					<execution>
						<id>default-report</id>
						<phase>prepare-package</phase>
						<goals>
							<goal>report</goal>
						</goals>
					</execution>
				</executions>
			</plugin>
			<plugin>
				<groupId>org.codehaus.mojo</groupId>
				<artifactId>exec-maven-plugin</artifactId>
				<version>1.4.0</version>
				<executions>
					<execution>
						<goals>
							<goal>java</goal>
						</goals>
					</execution>
				</executions>
				<configuration>
					<mainClass>org.schedoscope.metascope.Metascope</mainClass>
					<systemProperties>
						<systemProperty>
							<key>file.encoding</key>
							<value>UTF-8</value>
						</systemProperty>
					</systemProperties>
				</configuration>
			</plugin>
		</plugins>
		<testResources>
			<testResource>
				<directory>${project.basedir}/src/test/java</directory>
				<excludes>
					<exclude>**/*.java</exclude>
				</excludes>
			</testResource>
			<testResource>
				<directory>${project.basedir}/src/test/resources</directory>
			</testResource>
			<testResource>
				<directory>${project.basedir}/src/main/resources/solr</directory>
				<targetPath>solr</targetPath>
			</testResource>
		</testResources>
		<testOutputDirectory>target/test-resources</testOutputDirectory>
	</build>
</project><|MERGE_RESOLUTION|>--- conflicted
+++ resolved
@@ -1,344 +1,340 @@
 <project xmlns="http://maven.apache.org/POM/4.0.0" xmlns:xsi="http://www.w3.org/2001/XMLSchema-instance"
-	xsi:schemaLocation="http://maven.apache.org/POM/4.0.0 http://maven.apache.org/xsd/maven-4.0.0.xsd">
-
-	<modelVersion>4.0.0</modelVersion>
-	<artifactId>schedoscope-metascope</artifactId>
-	<name>Schedoscope Metascope</name>
-	<description>Metadatamanegement for Schedoscope</description>
-
-	<parent>
-		<artifactId>schedoscope-suite</artifactId>
-		<groupId>schedoscope</groupId>
-<<<<<<< HEAD
-		<version>0.7.0-SNAPSHOT</version>
-=======
-		<version>0.6.8-SNAPSHOT</version>
->>>>>>> 558b0b01
-	</parent>
-
-	<dependencyManagement>
-		<dependencies>
-			<dependency>
-				<groupId>org.springframework.boot</groupId>
-				<artifactId>spring-boot-dependencies</artifactId>
-				<type>pom</type>
-				<version>1.3.0.RELEASE</version>
-				<scope>import</scope>
-			</dependency>
-		</dependencies>
-	</dependencyManagement>
-
-	<dependencies>
-		<dependency>
-			<groupId>schedoscope</groupId>
-			<artifactId>schedoscope-conf</artifactId>
-			<version>${schedoscope.version}</version>
-		</dependency>
-		<dependency>
-			<groupId>org.springframework.boot</groupId>
-			<artifactId>spring-boot-starter-security</artifactId>
-		</dependency>
-		<dependency>
-			<groupId>org.springframework.security</groupId>
-			<artifactId>spring-security-ldap</artifactId>
-		</dependency>
-		<dependency>
-			<groupId>org.springframework.boot</groupId>
-			<artifactId>spring-boot-starter-web</artifactId>
-		</dependency>
-		<dependency>
-			<groupId>org.springframework.boot</groupId>
-			<artifactId>spring-boot-starter-thymeleaf</artifactId>
-		</dependency>
-		<dependency>
-			<groupId>org.springframework.boot</groupId>
-			<artifactId>spring-boot-starter-data-jpa</artifactId>
-		</dependency>
-		<dependency>
-			<groupId>org.apache.commons</groupId>
-			<artifactId>commons-lang3</artifactId>
-			<version>3.4</version>
-		</dependency>
-		<dependency>
-			<groupId>commons-dbutils</groupId>
-			<artifactId>commons-dbutils</artifactId>
-			<version>1.6</version>
-		</dependency>
-		<dependency>
-			<groupId>javax.validation</groupId>
-			<artifactId>validation-api</artifactId>
-			<version>1.1.0.Final</version>
-		</dependency>
-		<dependency>
-			<groupId>org.hibernate</groupId>
-			<artifactId>hibernate-validator</artifactId>
-		</dependency>
-		<dependency>
-			<groupId>org.apache.hive</groupId>
-			<artifactId>hive-jdbc</artifactId>
-			<version>${hive.version}</version>
-			<exclusions>
-				<exclusion>
-					<groupId>org.eclipse.jetty.aggregate</groupId>
-					<artifactId>*</artifactId>
-				</exclusion>
-				<exclusion>
-					<groupId>org.slf4j</groupId>
-					<artifactId>slf4j-log4j12</artifactId>
-				</exclusion>
-			</exclusions>
-		</dependency>
-		<dependency>
-			<groupId>org.apache.hadoop</groupId>
-			<artifactId>hadoop-client</artifactId>
-			<version>${hadoop.version}</version>
-			<exclusions>
-				<exclusion>
-					<groupId>org.eclipse.jetty.aggregate</groupId>
-					<artifactId>*</artifactId>
-				</exclusion>
-				<exclusion>
-					<groupId>org.slf4j</groupId>
-					<artifactId>slf4j-log4j12</artifactId>
-				</exclusion>
-			</exclusions>
-		</dependency>
-		<dependency>
-			<groupId>org.jsoup</groupId>
-			<artifactId>jsoup</artifactId>
-			<version>1.8.3</version>
-		</dependency>
-		<dependency>
-			<groupId>mysql</groupId>
-			<artifactId>mysql-connector-java</artifactId>
-		</dependency>
-		<dependency>
-			<groupId>org.apache.solr</groupId>
-			<artifactId>solr-solrj</artifactId>
-			<version>5.3.1</version><!--$NO-MVN-MAN-VER$ -->
-		</dependency>
-		<dependency>
-			<groupId>org.apache.solr</groupId>
-			<artifactId>solr-core</artifactId>
-			<version>5.3.1</version>
-			<exclusions>
-				<exclusion>
-					<artifactId>jdk.tools</artifactId>
-					<groupId>jdk.tools</groupId>
-				</exclusion>
-			</exclusions>
-		</dependency>
-		<dependency>
-			<groupId>commons-validator</groupId>
-			<artifactId>commons-validator</artifactId>
-			<version>1.4.1</version>
-		</dependency>
-		<dependency>
-			<groupId>commons-daemon</groupId>
-			<artifactId>commons-daemon</artifactId>
-			<version>1.0.13</version>
-		</dependency>
-		<dependency>
-			<groupId>org.mockito</groupId>
-			<artifactId>mockito-all</artifactId>
-			<version>1.9.5</version>
-			<scope>test</scope>
-		</dependency>
-		<dependency>
-			<groupId>org.hamcrest</groupId>
-			<artifactId>hamcrest-all</artifactId>
-			<version>1.3</version>
-			<scope>test</scope>
-		</dependency>
-		<dependency>
-			<groupId>junit</groupId>
-			<artifactId>junit</artifactId>
-			<scope>test</scope>
-			<exclusions>
-				<exclusion>
-					<artifactId>hamcrest-core</artifactId>
-					<groupId>org.hamcrest</groupId>
-				</exclusion>
-			</exclusions>
-		</dependency>
-		<dependency>
-			<groupId>org.springframework</groupId>
-			<artifactId>spring-test</artifactId>
-			<scope>test</scope>
-		</dependency>
-	</dependencies>
-
-	<build>
-		<plugins>
-			<plugin>
-				<groupId>org.springframework.boot</groupId>
-				<artifactId>spring-boot-maven-plugin</artifactId>
-				<version>1.3.0.RELEASE</version>
-			</plugin>
-			<plugin>
-				<groupId>org.apache.maven.plugins</groupId>
-				<artifactId>maven-compiler-plugin</artifactId>
-				<version>3.3</version>
-				<configuration>
-					<source>1.7</source>
-					<target>1.7</target>
-				</configuration>
-			</plugin>
-			<plugin>
-				<groupId>org.apache.maven.plugins</groupId>
-				<artifactId>maven-source-plugin</artifactId>
-				<version>3.0.0</version>
-				<executions>
-					<execution>
-						<id>attach-sources</id>
-						<goals>
-							<goal>jar</goal>
-						</goals>
-					</execution>
-				</executions>
-			</plugin>
-			<plugin>
-				<groupId>org.apache.maven.plugins</groupId>
-				<artifactId>maven-jar-plugin</artifactId>
-				<version>2.6</version>
-				<configuration>
-					<finalName>metascope</finalName>
-					<outputDirectory>${project.build.directory}/metascope-deployment/</outputDirectory>
-					<archive>
-						<manifest>
-							<addClasspath>true</addClasspath>
-							<classpathPrefix>lib/</classpathPrefix>
-							<mainClass>org.schedoscope.metascope.Metascope</mainClass>
-						</manifest>
-					</archive>
-				</configuration>
-			</plugin>
-			<plugin>
-				<artifactId>maven-dependency-plugin</artifactId>
-				<executions>
-					<execution>
-						<phase>install</phase>
-						<goals>
-							<goal>copy-dependencies</goal>
-						</goals>
-						<configuration>
-							<outputDirectory>${project.build.directory}/metascope-deployment/lib</outputDirectory>
-						</configuration>
-					</execution>
-				</executions>
-			</plugin>
-			<plugin>
-				<groupId>org.apache.maven.plugins</groupId>
-				<artifactId>maven-resources-plugin</artifactId>
-				<version>2.7</version>
-				<executions>
-					<execution>
-						<id>copy-solr</id>
-						<phase>validate</phase>
-						<goals>
-							<goal>copy-resources</goal>
-						</goals>
-						<configuration>
-							<outputDirectory>${project.build.directory}/metascope-deployment/solr</outputDirectory>
-							<resources>
-								<resource>
-									<directory>src/main/resources/solr</directory>
-									<filtering>true</filtering>
-								</resource>
-							</resources>
-							<includeEmptyDirs>true</includeEmptyDirs>
-						</configuration>
-					</execution>
-					<execution>
-						<id>copy-script</id>
-						<phase>validate</phase>
-						<goals>
-							<goal>copy-resources</goal>
-						</goals>
-						<configuration>
-							<outputDirectory>${project.build.directory}/metascope-deployment</outputDirectory>
-							<resources>
-								<resource>
-									<directory>src/main/resources/</directory>
-									<filtering>true</filtering>
-									<includes>
-										<include>start-metascope.sh</include>
-									</includes>
-								</resource>
-							</resources>
-							<includeEmptyDirs>true</includeEmptyDirs>
-						</configuration>
-					</execution>
-				</executions>
-			</plugin>
-			<plugin>
-				<groupId>org.apache.maven.plugins</groupId>
-				<artifactId>maven-surefire-plugin</artifactId>
-				<version>2.19.1</version>
-				<configuration>
-					<includes>
-						<include>**/*MetascopeTestSuit.java</include>
-					</includes>
-					<argLine>${argLine} -Xmx1024m -XX:MaxPermSize=1024M</argLine>
-				</configuration>
-			</plugin>
-			<plugin>
-				<groupId>org.jacoco</groupId>
-				<artifactId>jacoco-maven-plugin</artifactId>
-				<version>0.7.5.201505241946</version>
-				<executions>
-					<execution>
-						<id>default-prepare-agent</id>
-						<goals>
-							<goal>prepare-agent</goal>
-						</goals>
-					</execution>
-					<execution>
-						<id>default-report</id>
-						<phase>prepare-package</phase>
-						<goals>
-							<goal>report</goal>
-						</goals>
-					</execution>
-				</executions>
-			</plugin>
-			<plugin>
-				<groupId>org.codehaus.mojo</groupId>
-				<artifactId>exec-maven-plugin</artifactId>
-				<version>1.4.0</version>
-				<executions>
-					<execution>
-						<goals>
-							<goal>java</goal>
-						</goals>
-					</execution>
-				</executions>
-				<configuration>
-					<mainClass>org.schedoscope.metascope.Metascope</mainClass>
-					<systemProperties>
-						<systemProperty>
-							<key>file.encoding</key>
-							<value>UTF-8</value>
-						</systemProperty>
-					</systemProperties>
-				</configuration>
-			</plugin>
-		</plugins>
-		<testResources>
-			<testResource>
-				<directory>${project.basedir}/src/test/java</directory>
-				<excludes>
-					<exclude>**/*.java</exclude>
-				</excludes>
-			</testResource>
-			<testResource>
-				<directory>${project.basedir}/src/test/resources</directory>
-			</testResource>
-			<testResource>
-				<directory>${project.basedir}/src/main/resources/solr</directory>
-				<targetPath>solr</targetPath>
-			</testResource>
-		</testResources>
-		<testOutputDirectory>target/test-resources</testOutputDirectory>
-	</build>
+         xsi:schemaLocation="http://maven.apache.org/POM/4.0.0 http://maven.apache.org/xsd/maven-4.0.0.xsd">
+
+    <modelVersion>4.0.0</modelVersion>
+    <artifactId>schedoscope-metascope</artifactId>
+    <name>Schedoscope Metascope</name>
+    <description>Metadatamanegement for Schedoscope</description>
+
+    <parent>
+        <artifactId>schedoscope-suite</artifactId>
+        <groupId>schedoscope</groupId>
+        <version>0.7.0-SNAPSHOT</version>
+    </parent>
+
+    <dependencyManagement>
+        <dependencies>
+            <dependency>
+                <groupId>org.springframework.boot</groupId>
+                <artifactId>spring-boot-dependencies</artifactId>
+                <type>pom</type>
+                <version>1.3.0.RELEASE</version>
+                <scope>import</scope>
+            </dependency>
+        </dependencies>
+    </dependencyManagement>
+
+    <dependencies>
+        <dependency>
+            <groupId>schedoscope</groupId>
+            <artifactId>schedoscope-conf</artifactId>
+            <version>${schedoscope.version}</version>
+        </dependency>
+        <dependency>
+            <groupId>org.springframework.boot</groupId>
+            <artifactId>spring-boot-starter-security</artifactId>
+        </dependency>
+        <dependency>
+            <groupId>org.springframework.security</groupId>
+            <artifactId>spring-security-ldap</artifactId>
+        </dependency>
+        <dependency>
+            <groupId>org.springframework.boot</groupId>
+            <artifactId>spring-boot-starter-web</artifactId>
+        </dependency>
+        <dependency>
+            <groupId>org.springframework.boot</groupId>
+            <artifactId>spring-boot-starter-thymeleaf</artifactId>
+        </dependency>
+        <dependency>
+            <groupId>org.springframework.boot</groupId>
+            <artifactId>spring-boot-starter-data-jpa</artifactId>
+        </dependency>
+        <dependency>
+            <groupId>org.apache.commons</groupId>
+            <artifactId>commons-lang3</artifactId>
+            <version>3.4</version>
+        </dependency>
+        <dependency>
+            <groupId>commons-dbutils</groupId>
+            <artifactId>commons-dbutils</artifactId>
+            <version>1.6</version>
+        </dependency>
+        <dependency>
+            <groupId>javax.validation</groupId>
+            <artifactId>validation-api</artifactId>
+            <version>1.1.0.Final</version>
+        </dependency>
+        <dependency>
+            <groupId>org.hibernate</groupId>
+            <artifactId>hibernate-validator</artifactId>
+        </dependency>
+        <dependency>
+            <groupId>org.apache.hive</groupId>
+            <artifactId>hive-jdbc</artifactId>
+            <version>${hive.version}</version>
+            <exclusions>
+                <exclusion>
+                    <groupId>org.eclipse.jetty.aggregate</groupId>
+                    <artifactId>*</artifactId>
+                </exclusion>
+                <exclusion>
+                    <groupId>org.slf4j</groupId>
+                    <artifactId>slf4j-log4j12</artifactId>
+                </exclusion>
+            </exclusions>
+        </dependency>
+        <dependency>
+            <groupId>org.apache.hadoop</groupId>
+            <artifactId>hadoop-client</artifactId>
+            <version>${hadoop.version}</version>
+            <exclusions>
+                <exclusion>
+                    <groupId>org.eclipse.jetty.aggregate</groupId>
+                    <artifactId>*</artifactId>
+                </exclusion>
+                <exclusion>
+                    <groupId>org.slf4j</groupId>
+                    <artifactId>slf4j-log4j12</artifactId>
+                </exclusion>
+            </exclusions>
+        </dependency>
+        <dependency>
+            <groupId>org.jsoup</groupId>
+            <artifactId>jsoup</artifactId>
+            <version>1.8.3</version>
+        </dependency>
+        <dependency>
+            <groupId>mysql</groupId>
+            <artifactId>mysql-connector-java</artifactId>
+        </dependency>
+        <dependency>
+            <groupId>org.apache.solr</groupId>
+            <artifactId>solr-solrj</artifactId>
+            <version>5.3.1</version><!--$NO-MVN-MAN-VER$ -->
+        </dependency>
+        <dependency>
+            <groupId>org.apache.solr</groupId>
+            <artifactId>solr-core</artifactId>
+            <version>5.3.1</version>
+            <exclusions>
+                <exclusion>
+                    <artifactId>jdk.tools</artifactId>
+                    <groupId>jdk.tools</groupId>
+                </exclusion>
+            </exclusions>
+        </dependency>
+        <dependency>
+            <groupId>commons-validator</groupId>
+            <artifactId>commons-validator</artifactId>
+            <version>1.4.1</version>
+        </dependency>
+        <dependency>
+            <groupId>commons-daemon</groupId>
+            <artifactId>commons-daemon</artifactId>
+            <version>1.0.13</version>
+        </dependency>
+        <dependency>
+            <groupId>org.mockito</groupId>
+            <artifactId>mockito-all</artifactId>
+            <version>1.9.5</version>
+            <scope>test</scope>
+        </dependency>
+        <dependency>
+            <groupId>org.hamcrest</groupId>
+            <artifactId>hamcrest-all</artifactId>
+            <version>1.3</version>
+            <scope>test</scope>
+        </dependency>
+        <dependency>
+            <groupId>junit</groupId>
+            <artifactId>junit</artifactId>
+            <scope>test</scope>
+            <exclusions>
+                <exclusion>
+                    <artifactId>hamcrest-core</artifactId>
+                    <groupId>org.hamcrest</groupId>
+                </exclusion>
+            </exclusions>
+        </dependency>
+        <dependency>
+            <groupId>org.springframework</groupId>
+            <artifactId>spring-test</artifactId>
+            <scope>test</scope>
+        </dependency>
+    </dependencies>
+
+    <build>
+        <plugins>
+            <plugin>
+                <groupId>org.springframework.boot</groupId>
+                <artifactId>spring-boot-maven-plugin</artifactId>
+                <version>1.3.0.RELEASE</version>
+            </plugin>
+            <plugin>
+                <groupId>org.apache.maven.plugins</groupId>
+                <artifactId>maven-compiler-plugin</artifactId>
+                <version>3.3</version>
+                <configuration>
+                    <source>1.7</source>
+                    <target>1.7</target>
+                </configuration>
+            </plugin>
+            <plugin>
+                <groupId>org.apache.maven.plugins</groupId>
+                <artifactId>maven-source-plugin</artifactId>
+                <version>3.0.0</version>
+                <executions>
+                    <execution>
+                        <id>attach-sources</id>
+                        <goals>
+                            <goal>jar</goal>
+                        </goals>
+                    </execution>
+                </executions>
+            </plugin>
+            <plugin>
+                <groupId>org.apache.maven.plugins</groupId>
+                <artifactId>maven-jar-plugin</artifactId>
+                <version>2.6</version>
+                <configuration>
+                    <finalName>metascope</finalName>
+                    <outputDirectory>${project.build.directory}/metascope-deployment/</outputDirectory>
+                    <archive>
+                        <manifest>
+                            <addClasspath>true</addClasspath>
+                            <classpathPrefix>lib/</classpathPrefix>
+                            <mainClass>org.schedoscope.metascope.Metascope</mainClass>
+                        </manifest>
+                    </archive>
+                </configuration>
+            </plugin>
+            <plugin>
+                <artifactId>maven-dependency-plugin</artifactId>
+                <executions>
+                    <execution>
+                        <phase>install</phase>
+                        <goals>
+                            <goal>copy-dependencies</goal>
+                        </goals>
+                        <configuration>
+                            <outputDirectory>${project.build.directory}/metascope-deployment/lib</outputDirectory>
+                        </configuration>
+                    </execution>
+                </executions>
+            </plugin>
+            <plugin>
+                <groupId>org.apache.maven.plugins</groupId>
+                <artifactId>maven-resources-plugin</artifactId>
+                <version>2.7</version>
+                <executions>
+                    <execution>
+                        <id>copy-solr</id>
+                        <phase>validate</phase>
+                        <goals>
+                            <goal>copy-resources</goal>
+                        </goals>
+                        <configuration>
+                            <outputDirectory>${project.build.directory}/metascope-deployment/solr</outputDirectory>
+                            <resources>
+                                <resource>
+                                    <directory>src/main/resources/solr</directory>
+                                    <filtering>true</filtering>
+                                </resource>
+                            </resources>
+                            <includeEmptyDirs>true</includeEmptyDirs>
+                        </configuration>
+                    </execution>
+                    <execution>
+                        <id>copy-script</id>
+                        <phase>validate</phase>
+                        <goals>
+                            <goal>copy-resources</goal>
+                        </goals>
+                        <configuration>
+                            <outputDirectory>${project.build.directory}/metascope-deployment</outputDirectory>
+                            <resources>
+                                <resource>
+                                    <directory>src/main/resources/</directory>
+                                    <filtering>true</filtering>
+                                    <includes>
+                                        <include>start-metascope.sh</include>
+                                    </includes>
+                                </resource>
+                            </resources>
+                            <includeEmptyDirs>true</includeEmptyDirs>
+                        </configuration>
+                    </execution>
+                </executions>
+            </plugin>
+            <plugin>
+                <groupId>org.apache.maven.plugins</groupId>
+                <artifactId>maven-surefire-plugin</artifactId>
+                <version>2.19.1</version>
+                <configuration>
+                    <includes>
+                        <include>**/*MetascopeTestSuit.java</include>
+                    </includes>
+                    <argLine>${argLine} -Xmx1024m -XX:MaxPermSize=1024M</argLine>
+                </configuration>
+            </plugin>
+            <plugin>
+                <groupId>org.jacoco</groupId>
+                <artifactId>jacoco-maven-plugin</artifactId>
+                <version>0.7.5.201505241946</version>
+                <executions>
+                    <execution>
+                        <id>default-prepare-agent</id>
+                        <goals>
+                            <goal>prepare-agent</goal>
+                        </goals>
+                    </execution>
+                    <execution>
+                        <id>default-report</id>
+                        <phase>prepare-package</phase>
+                        <goals>
+                            <goal>report</goal>
+                        </goals>
+                    </execution>
+                </executions>
+            </plugin>
+            <plugin>
+                <groupId>org.codehaus.mojo</groupId>
+                <artifactId>exec-maven-plugin</artifactId>
+                <version>1.4.0</version>
+                <executions>
+                    <execution>
+                        <goals>
+                            <goal>java</goal>
+                        </goals>
+                    </execution>
+                </executions>
+                <configuration>
+                    <mainClass>org.schedoscope.metascope.Metascope</mainClass>
+                    <systemProperties>
+                        <systemProperty>
+                            <key>file.encoding</key>
+                            <value>UTF-8</value>
+                        </systemProperty>
+                    </systemProperties>
+                </configuration>
+            </plugin>
+        </plugins>
+        <testResources>
+            <testResource>
+                <directory>${project.basedir}/src/test/java</directory>
+                <excludes>
+                    <exclude>**/*.java</exclude>
+                </excludes>
+            </testResource>
+            <testResource>
+                <directory>${project.basedir}/src/test/resources</directory>
+            </testResource>
+            <testResource>
+                <directory>${project.basedir}/src/main/resources/solr</directory>
+                <targetPath>solr</targetPath>
+            </testResource>
+        </testResources>
+        <testOutputDirectory>target/test-resources</testOutputDirectory>
+    </build>
 </project>